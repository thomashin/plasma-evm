// Copyright 2014 The go-ethereum Authors
// This file is part of the go-ethereum library.
//
// The go-ethereum library is free software: you can redistribute it and/or modify
// it under the terms of the GNU Lesser General Public License as published by
// the Free Software Foundation, either version 3 of the License, or
// (at your option) any later version.
//
// The go-ethereum library is distributed in the hope that it will be useful,
// but WITHOUT ANY WARRANTY; without even the implied warranty of
// MERCHANTABILITY or FITNESS FOR A PARTICULAR PURPOSE. See the
// GNU Lesser General Public License for more details.
//
// You should have received a copy of the GNU Lesser General Public License
// along with the go-ethereum library. If not, see <http://www.gnu.org/licenses/>.

package core

import (
	"bytes"
	"encoding/hex"
	"encoding/json"
	"errors"
	"fmt"
	"math/big"
	"strings"

	"github.com/Onther-Tech/plasma-evm/common"
	"github.com/Onther-Tech/plasma-evm/common/hexutil"
	"github.com/Onther-Tech/plasma-evm/common/math"
	"github.com/Onther-Tech/plasma-evm/core/rawdb"
	"github.com/Onther-Tech/plasma-evm/core/state"
	"github.com/Onther-Tech/plasma-evm/core/types"
	"github.com/Onther-Tech/plasma-evm/ethdb"
	"github.com/Onther-Tech/plasma-evm/log"
	"github.com/Onther-Tech/plasma-evm/params"
	"github.com/Onther-Tech/plasma-evm/rlp"
)

//go:generate gencodec -type Genesis -field-override genesisSpecMarshaling -out gen_genesis.go
//go:generate gencodec -type GenesisAccount -field-override genesisAccountMarshaling -out gen_genesis_account.go

var errGenesisNoConfig = errors.New("genesis has no chain configuration")

// Genesis specifies the header fields, state of a genesis block. It also defines hard
// fork switch-over blocks through the chain configuration.
type Genesis struct {
	Config     *params.ChainConfig `json:"config"`
	Nonce      uint64              `json:"nonce"`
	Timestamp  uint64              `json:"timestamp"`
	ExtraData  []byte              `json:"extraData"`
	GasLimit   uint64              `json:"gasLimit"   gencodec:"required"`
	Difficulty *big.Int            `json:"difficulty" gencodec:"required"`
	Mixhash    common.Hash         `json:"mixHash"`
	Coinbase   common.Address      `json:"coinbase"`
	Alloc      GenesisAlloc        `json:"alloc"      gencodec:"required"`

	// These fields are used for consensus tests. Please don't use them
	// in actual genesis blocks.
	Number     uint64      `json:"number"`
	GasUsed    uint64      `json:"gasUsed"`
	ParentHash common.Hash `json:"parentHash"`
}

// GenesisAlloc specifies the initial state that is part of the genesis block.
type GenesisAlloc map[common.Address]GenesisAccount

func (ga *GenesisAlloc) UnmarshalJSON(data []byte) error {
	m := make(map[common.UnprefixedAddress]GenesisAccount)
	if err := json.Unmarshal(data, &m); err != nil {
		return err
	}
	*ga = make(GenesisAlloc)
	for addr, a := range m {
		(*ga)[common.Address(addr)] = a
	}
	return nil
}

// GenesisAccount is an account in the state of the genesis block.
type GenesisAccount struct {
	Code       []byte                      `json:"code,omitempty"`
	Storage    map[common.Hash]common.Hash `json:"storage,omitempty"`
	Balance    *big.Int                    `json:"balance" gencodec:"required"`
	Nonce      uint64                      `json:"nonce,omitempty"`
	PrivateKey []byte                      `json:"secretKey,omitempty"` // for tests
}

// field type overrides for gencodec
type genesisSpecMarshaling struct {
	Nonce      math.HexOrDecimal64
	Timestamp  math.HexOrDecimal64
	ExtraData  hexutil.Bytes
	GasLimit   math.HexOrDecimal64
	GasUsed    math.HexOrDecimal64
	Number     math.HexOrDecimal64
	Difficulty *math.HexOrDecimal256
	Alloc      map[common.UnprefixedAddress]GenesisAccount
}

type genesisAccountMarshaling struct {
	Code       hexutil.Bytes
	Balance    *math.HexOrDecimal256
	Nonce      math.HexOrDecimal64
	Storage    map[storageJSON]storageJSON
	PrivateKey hexutil.Bytes
}

// storageJSON represents a 256 bit byte array, but allows less than 256 bits when
// unmarshaling from hex.
type storageJSON common.Hash

func (h *storageJSON) UnmarshalText(text []byte) error {
	text = bytes.TrimPrefix(text, []byte("0x"))
	if len(text) > 64 {
		return fmt.Errorf("too many hex characters in storage key/value %q", text)
	}
	offset := len(h) - len(text)/2 // pad on the left
	if _, err := hex.Decode(h[offset:], text); err != nil {
		fmt.Println(err)
		return fmt.Errorf("invalid hex storage key/value %q", text)
	}
	return nil
}

func (h storageJSON) MarshalText() ([]byte, error) {
	return hexutil.Bytes(h[:]).MarshalText()
}

// GenesisMismatchError is raised when trying to overwrite an existing
// genesis block with an incompatible one.
type GenesisMismatchError struct {
	Stored, New common.Hash
}

func (e *GenesisMismatchError) Error() string {
	return fmt.Sprintf("database already contains an incompatible genesis block (have %x, new %x)", e.Stored[:8], e.New[:8])
}

// SetupGenesisBlock writes or updates the genesis block in db.
// The block that will be used is:
//
//                          genesis == nil       genesis != nil
//                       +------------------------------------------
//     db has no genesis |  main-net default  |  genesis
//     db has genesis    |  from DB           |  genesis (if compatible)
//
// The stored chain configuration will be updated if it is compatible (i.e. does not
// specify a fork block below the local head block). In case of a conflict, the
// error is a *params.ConfigCompatError and the new, unwritten config is returned.
//
// The returned chain configuration is never nil.
func SetupGenesisBlock(db ethdb.Database, genesis *Genesis) (*params.ChainConfig, common.Hash, error) {
	return SetupGenesisBlockWithOverride(db, genesis, nil)
}
func SetupGenesisBlockWithOverride(db ethdb.Database, genesis *Genesis, constantinopleOverride *big.Int) (*params.ChainConfig, common.Hash, error) {
	if genesis != nil && genesis.Config == nil {
		return params.AllEthashProtocolChanges, common.Hash{}, errGenesisNoConfig
	}

	// Just commit the new block if there is no stored genesis block.
	stored := rawdb.ReadCanonicalHash(db, 0)
	if (stored == common.Hash{}) {
		if genesis == nil {
			log.Info("Writing default main-net genesis block")
			genesis = DefaultGenesisBlock()
		} else {
			log.Info("Writing custom genesis block")
		}
		block, err := genesis.Commit(db)
		return genesis.Config, block.Hash(), err
	}

	// Check whether the genesis block is already written.
	if genesis != nil {
		hash := genesis.ToBlock(nil).Hash()
		if hash != stored {
			return genesis.Config, hash, &GenesisMismatchError{stored, hash}
		}
	}

	// Get the existing chain configuration.
	newcfg := genesis.configOrDefault(stored)
	if constantinopleOverride != nil {
		newcfg.ConstantinopleBlock = constantinopleOverride
	}
	storedcfg := rawdb.ReadChainConfig(db, stored)
	if storedcfg == nil {
		log.Warn("Found genesis block without chain config")
		rawdb.WriteChainConfig(db, stored, newcfg)
		return newcfg, stored, nil
	}
	// Special case: don't change the existing config of a non-mainnet chain if no new
	// config is supplied. These chains would get AllProtocolChanges (and a compat error)
	// if we just continued here.
	if genesis == nil && stored != params.MainnetGenesisHash {
		return storedcfg, stored, nil
	}

	// Check config compatibility and write the config. Compatibility errors
	// are returned to the caller unless we're already at block zero.
	height := rawdb.ReadHeaderNumber(db, rawdb.ReadHeadHeaderHash(db))
	if height == nil {
		return newcfg, stored, fmt.Errorf("missing block number for head header hash")
	}
	compatErr := storedcfg.CheckCompatible(newcfg, *height)
	if compatErr != nil && *height != 0 && compatErr.RewindTo != 0 {
		return newcfg, stored, compatErr
	}
	rawdb.WriteChainConfig(db, stored, newcfg)
	return newcfg, stored, nil
}

func (g *Genesis) configOrDefault(ghash common.Hash) *params.ChainConfig {
	switch {
	case g != nil:
		return g.Config
	case ghash == params.MainnetGenesisHash:
		return params.MainnetChainConfig
	case ghash == params.TestnetGenesisHash:
		return params.TestnetChainConfig
	default:
		return params.AllEthashProtocolChanges
	}
}

// ToBlock creates the genesis block and writes state of a genesis specification
// to the given database (or discards it if nil).
func (g *Genesis) ToBlock(db ethdb.Database) *types.Block {
	if db == nil {
		db = ethdb.NewMemDatabase()
	}
	statedb, _ := state.New(common.Hash{}, state.NewDatabase(db))
	for addr, account := range g.Alloc {
		statedb.AddBalance(addr, account.Balance)
		statedb.SetCode(addr, account.Code)
		statedb.SetNonce(addr, account.Nonce)
		for key, value := range account.Storage {
			statedb.SetState(addr, key, value)
		}
	}
	root := statedb.IntermediateRoot(false)
	head := &types.Header{
		Number:     new(big.Int).SetUint64(g.Number),
		Nonce:      types.EncodeNonce(g.Nonce),
		Time:       new(big.Int).SetUint64(g.Timestamp),
		ParentHash: g.ParentHash,
		Extra:      g.ExtraData,
		GasLimit:   g.GasLimit,
		GasUsed:    g.GasUsed,
		Difficulty: g.Difficulty,
		MixDigest:  g.Mixhash,
		Coinbase:   g.Coinbase,
		Root:       root,
	}
	if g.GasLimit == 0 {
		head.GasLimit = params.GenesisGasLimit
	}
	if g.Difficulty == nil {
		head.Difficulty = params.GenesisDifficulty
	}
	statedb.Commit(false)
	statedb.Database().TrieDB().Commit(root, true)

	return types.NewBlock(head, nil, nil, nil)
}

// Commit writes the block and state of a genesis specification to the database.
// The block is committed as the canonical head block.
func (g *Genesis) Commit(db ethdb.Database) (*types.Block, error) {
	block := g.ToBlock(db)
	if block.Number().Sign() != 0 {
		return nil, fmt.Errorf("can't commit genesis block with number > 0")
	}
	rawdb.WriteTd(db, block.Hash(), block.NumberU64(), g.Difficulty)
	rawdb.WriteBlock(db, block)
	rawdb.WriteReceipts(db, block.Hash(), block.NumberU64(), nil)
	rawdb.WriteCanonicalHash(db, block.Hash(), block.NumberU64())
	rawdb.WriteHeadBlockHash(db, block.Hash())
	rawdb.WriteHeadHeaderHash(db, block.Hash())

	config := g.Config
	if config == nil {
		config = params.AllEthashProtocolChanges
	}
	rawdb.WriteChainConfig(db, block.Hash(), config)
	return block, nil
}

// MustCommit writes the genesis block and state to db, panicking on error.
// The block is committed as the canonical head block.
func (g *Genesis) MustCommit(db ethdb.Database) *types.Block {
	block, err := g.Commit(db)
	if err != nil {
		panic(err)
	}
	return block
}

// GenesisBlockForTesting creates and writes a block in which addr has the given wei balance.
func GenesisBlockForTesting(db ethdb.Database, addr common.Address, balance *big.Int) *types.Block {
	g := Genesis{Alloc: GenesisAlloc{addr: {Balance: balance}}}
	return g.MustCommit(db)
}

// DefaultGenesisBlock returns the Plasma main net genesis block.
func DefaultGenesisBlock() *Genesis {
	return &Genesis{
		Config:     params.PlasmaChainConfig,
		ExtraData:  hexutil.MustDecode("0x11bbe8db4e347b4e8c937c1c8370e4b5ed33adb3db69cbdb7a38e1e50b1b82fa"),
		GasLimit:   16777216,
		Difficulty: big.NewInt(1),
		Alloc: map[common.Address]GenesisAccount{
			common.BytesToAddress([]byte{1}): {Balance: big.NewInt(1)}, // ECRecover
			common.BytesToAddress([]byte{2}): {Balance: big.NewInt(1)}, // SHA256
			common.BytesToAddress([]byte{3}): {Balance: big.NewInt(1)}, // RIPEMD
			common.BytesToAddress([]byte{4}): {Balance: big.NewInt(1)}, // Identity
			common.BytesToAddress([]byte{5}): {Balance: big.NewInt(1)}, // ModExp
			common.BytesToAddress([]byte{6}): {Balance: big.NewInt(1)}, // ECAdd
			common.BytesToAddress([]byte{7}): {Balance: big.NewInt(1)}, // ECScalarMul
			common.BytesToAddress([]byte{8}): {Balance: big.NewInt(1)}, // ECPairing
			params.Operator:                  {Balance: new(big.Int).Sub(new(big.Int).Lsh(big.NewInt(1), 256), big.NewInt(9))},
		},
	}
}

// DefaultTestnetGenesisBlock returns the Ropsten network genesis block.
func DefaultTestnetGenesisBlock() *Genesis {
	return &Genesis{
		Config:     params.TestnetChainConfig,
		Nonce:      66,
		ExtraData:  hexutil.MustDecode("0x3535353535353535353535353535353535353535353535353535353535353535"),
		GasLimit:   16777216,
		Difficulty: big.NewInt(1048576),
		Alloc:      decodePrealloc(testnetAllocData),
	}
}

// DefaultRinkebyGenesisBlock returns the Rinkeby network genesis block.
func DefaultRinkebyGenesisBlock() *Genesis {
	return &Genesis{
		Config:     params.RinkebyChainConfig,
		Timestamp:  1492009146,
		ExtraData:  hexutil.MustDecode("0x52657370656374206d7920617574686f7269746168207e452e436172746d616e42eb768f2244c8811c63729a21a3569731535f067ffc57839b00206d1ad20c69a1981b489f772031b279182d99e65703f0076e4812653aab85fca0f00000000000000000000000000000000000000000000000000000000000000000000000000000000000000000000000000000000000000000000000000000000000"),
		GasLimit:   4700000,
		Difficulty: big.NewInt(1),
		Alloc:      decodePrealloc(rinkebyAllocData),
	}
}

// DeveloperGenesisBlock returns the Plasma genesis block
func DeveloperGenesisBlock(period uint64) *Genesis {
	// Override the default period to the user requested one
	config := *params.AllCliqueProtocolChanges
	config.Clique.Period = period

	// Assemble and return the genesis with the precompiles and faucet pre-funded
	return &Genesis{
		Config:     &config,
		ExtraData:  append(append(make([]byte, 32), params.Operator[:]...), make([]byte, 65)...),
		GasLimit:   6283185,
		Difficulty: big.NewInt(1),
		Alloc: map[common.Address]GenesisAccount{
			common.BytesToAddress([]byte{1}): {Balance: big.NewInt(1)}, // ECRecover
			common.BytesToAddress([]byte{2}): {Balance: big.NewInt(1)}, // SHA256
			common.BytesToAddress([]byte{3}): {Balance: big.NewInt(1)}, // RIPEMD
			common.BytesToAddress([]byte{4}): {Balance: big.NewInt(1)}, // Identity
			common.BytesToAddress([]byte{5}): {Balance: big.NewInt(1)}, // ModExp
			common.BytesToAddress([]byte{6}): {Balance: big.NewInt(1)}, // ECAdd
			common.BytesToAddress([]byte{7}): {Balance: big.NewInt(1)}, // ECScalarMul
			common.BytesToAddress([]byte{8}): {Balance: big.NewInt(1)}, // ECPairing
<<<<<<< HEAD
			params.Operator:                  {Balance: big.NewInt(0)},
=======
			faucet:                           {Balance: new(big.Int).Sub(new(big.Int).Lsh(big.NewInt(1), 256), big.NewInt(9))},
>>>>>>> 24d727b6
		},
	}
}

func decodePrealloc(data string) GenesisAlloc {
	var p []struct{ Addr, Balance *big.Int }
	if err := rlp.NewStream(strings.NewReader(data), 0).Decode(&p); err != nil {
		panic(err)
	}
	ga := make(GenesisAlloc, len(p))
	for _, account := range p {
		ga[common.BigToAddress(account.Addr)] = GenesisAccount{Balance: account.Balance}
	}
	return ga
}<|MERGE_RESOLUTION|>--- conflicted
+++ resolved
@@ -369,11 +369,7 @@
 			common.BytesToAddress([]byte{6}): {Balance: big.NewInt(1)}, // ECAdd
 			common.BytesToAddress([]byte{7}): {Balance: big.NewInt(1)}, // ECScalarMul
 			common.BytesToAddress([]byte{8}): {Balance: big.NewInt(1)}, // ECPairing
-<<<<<<< HEAD
 			params.Operator:                  {Balance: big.NewInt(0)},
-=======
-			faucet:                           {Balance: new(big.Int).Sub(new(big.Int).Lsh(big.NewInt(1), 256), big.NewInt(9))},
->>>>>>> 24d727b6
 		},
 	}
 }
