// Copyright 2017 The go-ethereum Authors
// This file is part of the go-ethereum library.
//
// The go-ethereum library is free software: you can redistribute it and/or modify
// it under the terms of the GNU Lesser General Public License as published by
// the Free Software Foundation, either version 3 of the License, or
// (at your option) any later version.
//
// The go-ethereum library is distributed in the hope that it will be useful,
// but WITHOUT ANY WARRANTY; without even the implied warranty of
// MERCHANTABILITY or FITNESS FOR A PARTICULAR PURPOSE. See the
// GNU Lesser General Public License for more details.
//
// You should have received a copy of the GNU Lesser General Public License
// along with the go-ethereum library. If not, see <http://www.gnu.org/licenses/>.

package enr

import (
	"bytes"
	"encoding/binary"
	"fmt"
	"math/rand"
	"testing"
	"time"

<<<<<<< HEAD
	"github.com/Onther-Tech/plasma-evm/crypto"
	"github.com/Onther-Tech/plasma-evm/rlp"
=======
	"github.com/ethereum/go-ethereum/rlp"
>>>>>>> 24d727b6
	"github.com/stretchr/testify/assert"
	"github.com/stretchr/testify/require"
)

var rnd = rand.New(rand.NewSource(time.Now().UnixNano()))

func randomString(strlen int) string {
	b := make([]byte, strlen)
	rnd.Read(b)
	return string(b)
}

// TestGetSetID tests encoding/decoding and setting/getting of the ID key.
func TestGetSetID(t *testing.T) {
	id := ID("someid")
	var r Record
	r.Set(id)

	var id2 ID
	require.NoError(t, r.Load(&id2))
	assert.Equal(t, id, id2)
}

// TestGetSetIP4 tests encoding/decoding and setting/getting of the IP key.
func TestGetSetIP4(t *testing.T) {
	ip := IP{192, 168, 0, 3}
	var r Record
	r.Set(ip)

	var ip2 IP
	require.NoError(t, r.Load(&ip2))
	assert.Equal(t, ip, ip2)
}

// TestGetSetIP6 tests encoding/decoding and setting/getting of the IP key.
func TestGetSetIP6(t *testing.T) {
	ip := IP{0x20, 0x01, 0x48, 0x60, 0, 0, 0x20, 0x01, 0, 0, 0, 0, 0, 0, 0x00, 0x68}
	var r Record
	r.Set(ip)

	var ip2 IP
	require.NoError(t, r.Load(&ip2))
	assert.Equal(t, ip, ip2)
}

// TestGetSetDiscPort tests encoding/decoding and setting/getting of the DiscPort key.
func TestGetSetUDP(t *testing.T) {
	port := UDP(30309)
	var r Record
	r.Set(port)

	var port2 UDP
	require.NoError(t, r.Load(&port2))
	assert.Equal(t, port, port2)
}

func TestLoadErrors(t *testing.T) {
	var r Record
	ip4 := IP{127, 0, 0, 1}
	r.Set(ip4)

	// Check error for missing keys.
	var udp UDP
	err := r.Load(&udp)
	if !IsNotFound(err) {
		t.Error("IsNotFound should return true for missing key")
	}
	assert.Equal(t, &KeyError{Key: udp.ENRKey(), Err: errNotFound}, err)

	// Check error for invalid keys.
	var list []uint
	err = r.Load(WithEntry(ip4.ENRKey(), &list))
	kerr, ok := err.(*KeyError)
	if !ok {
		t.Fatalf("expected KeyError, got %T", err)
	}
	assert.Equal(t, kerr.Key, ip4.ENRKey())
	assert.Error(t, kerr.Err)
	if IsNotFound(err) {
		t.Error("IsNotFound should return false for decoding errors")
	}
}

// TestSortedGetAndSet tests that Set produced a sorted pairs slice.
func TestSortedGetAndSet(t *testing.T) {
	type pair struct {
		k string
		v uint32
	}

	for _, tt := range []struct {
		input []pair
		want  []pair
	}{
		{
			input: []pair{{"a", 1}, {"c", 2}, {"b", 3}},
			want:  []pair{{"a", 1}, {"b", 3}, {"c", 2}},
		},
		{
			input: []pair{{"a", 1}, {"c", 2}, {"b", 3}, {"d", 4}, {"a", 5}, {"bb", 6}},
			want:  []pair{{"a", 5}, {"b", 3}, {"bb", 6}, {"c", 2}, {"d", 4}},
		},
		{
			input: []pair{{"c", 2}, {"b", 3}, {"d", 4}, {"a", 5}, {"bb", 6}},
			want:  []pair{{"a", 5}, {"b", 3}, {"bb", 6}, {"c", 2}, {"d", 4}},
		},
	} {
		var r Record
		for _, i := range tt.input {
			r.Set(WithEntry(i.k, &i.v))
		}
		for i, w := range tt.want {
			// set got's key from r.pair[i], so that we preserve order of pairs
			got := pair{k: r.pairs[i].k}
			assert.NoError(t, r.Load(WithEntry(w.k, &got.v)))
			assert.Equal(t, w, got)
		}
	}
}

// TestDirty tests record signature removal on setting of new key/value pair in record.
func TestDirty(t *testing.T) {
	var r Record

	if _, err := rlp.EncodeToBytes(r); err != errEncodeUnsigned {
		t.Errorf("expected errEncodeUnsigned, got %#v", err)
	}

	require.NoError(t, signTest([]byte{5}, &r))
	if len(r.signature) == 0 {
		t.Error("record is not signed")
	}
	_, err := rlp.EncodeToBytes(r)
	assert.NoError(t, err)

	r.SetSeq(3)
	if len(r.signature) != 0 {
		t.Error("signature still set after modification")
	}
	if _, err := rlp.EncodeToBytes(r); err != errEncodeUnsigned {
		t.Errorf("expected errEncodeUnsigned, got %#v", err)
	}
}

func TestSeq(t *testing.T) {
	var r Record

	assert.Equal(t, uint64(0), r.Seq())
	r.Set(UDP(1))
	assert.Equal(t, uint64(0), r.Seq())
	signTest([]byte{5}, &r)
	assert.Equal(t, uint64(0), r.Seq())
	r.Set(UDP(2))
	assert.Equal(t, uint64(1), r.Seq())
}

// TestGetSetOverwrite tests value overwrite when setting a new value with an existing key in record.
func TestGetSetOverwrite(t *testing.T) {
	var r Record

	ip := IP{192, 168, 0, 3}
	r.Set(ip)

	ip2 := IP{192, 168, 0, 4}
	r.Set(ip2)

	var ip3 IP
	require.NoError(t, r.Load(&ip3))
	assert.Equal(t, ip2, ip3)
}

// TestSignEncodeAndDecode tests signing, RLP encoding and RLP decoding of a record.
func TestSignEncodeAndDecode(t *testing.T) {
	var r Record
	r.Set(UDP(30305))
	r.Set(IP{127, 0, 0, 1})
	require.NoError(t, signTest([]byte{5}, &r))

	blob, err := rlp.EncodeToBytes(r)
	require.NoError(t, err)

	var r2 Record
	require.NoError(t, rlp.DecodeBytes(blob, &r2))
	assert.Equal(t, r, r2)

	blob2, err := rlp.EncodeToBytes(r2)
	require.NoError(t, err)
	assert.Equal(t, blob, blob2)
}

<<<<<<< HEAD
func TestNodeAddr(t *testing.T) {
	var r Record
	if addr := r.NodeAddr(); addr != nil {
		t.Errorf("wrong address on empty record: got %v, want %v", addr, nil)
	}

	require.NoError(t, SignV4(&r, privkey))
	expected := "a448f24c6d18e575453db13171562b71999873db5b286df957af199ec94617f7"
	assert.Equal(t, expected, hex.EncodeToString(r.NodeAddr()))
}

var pyRecord, _ = hex.DecodeString("f884b8407098ad865b00a582051940cb9cf36836572411a47278783077011599ed5cd16b76f2635f4e234738f30813a89eb9137e3e3df5266e3a1f11df72ecf1145ccb9c01826964827634826970847f00000189736563703235366b31a103ca634cae0d49acb401d8a4c6b6fe8c55b70d115bf400769cc1400f3258cd31388375647082765f")

// TestPythonInterop checks that we can decode and verify a record produced by the Python
// implementation.
func TestPythonInterop(t *testing.T) {
	var r Record
	if err := rlp.DecodeBytes(pyRecord, &r); err != nil {
		t.Fatalf("can't decode: %v", err)
	}

	var (
		wantAddr, _ = hex.DecodeString("a448f24c6d18e575453db13171562b71999873db5b286df957af199ec94617f7")
		wantSeq     = uint64(1)
		wantIP      = IP{127, 0, 0, 1}
		wantUDP     = UDP(30305)
	)
	if r.Seq() != wantSeq {
		t.Errorf("wrong seq: got %d, want %d", r.Seq(), wantSeq)
	}
	if addr := r.NodeAddr(); !bytes.Equal(addr, wantAddr) {
		t.Errorf("wrong addr: got %x, want %x", addr, wantAddr)
	}
	want := map[Entry]interface{}{new(IP): &wantIP, new(UDP): &wantUDP}
	for k, v := range want {
		desc := fmt.Sprintf("loading key %q", k.ENRKey())
		if assert.NoError(t, r.Load(k), desc) {
			assert.Equal(t, k, v, desc)
		}
	}
}

=======
>>>>>>> 24d727b6
// TestRecordTooBig tests that records bigger than SizeLimit bytes cannot be signed.
func TestRecordTooBig(t *testing.T) {
	var r Record
	key := randomString(10)

	// set a big value for random key, expect error
	r.Set(WithEntry(key, randomString(SizeLimit)))
	if err := signTest([]byte{5}, &r); err != errTooBig {
		t.Fatalf("expected to get errTooBig, got %#v", err)
	}

	// set an acceptable value for random key, expect no error
	r.Set(WithEntry(key, randomString(100)))
	require.NoError(t, signTest([]byte{5}, &r))
}

// TestSignEncodeAndDecodeRandom tests encoding/decoding of records containing random key/value pairs.
func TestSignEncodeAndDecodeRandom(t *testing.T) {
	var r Record

	// random key/value pairs for testing
	pairs := map[string]uint32{}
	for i := 0; i < 10; i++ {
		key := randomString(7)
		value := rnd.Uint32()
		pairs[key] = value
		r.Set(WithEntry(key, &value))
	}

	require.NoError(t, signTest([]byte{5}, &r))
	_, err := rlp.EncodeToBytes(r)
	require.NoError(t, err)

	for k, v := range pairs {
		desc := fmt.Sprintf("key %q", k)
		var got uint32
		buf := WithEntry(k, &got)
		require.NoError(t, r.Load(buf), desc)
		require.Equal(t, v, got, desc)
	}
}

type testSig struct{}

type testID []byte

func (id testID) ENRKey() string { return "testid" }

func signTest(id []byte, r *Record) error {
	r.Set(ID("test"))
	r.Set(testID(id))
	return r.SetSig(testSig{}, makeTestSig(id, r.Seq()))
}

func makeTestSig(id []byte, seq uint64) []byte {
	sig := make([]byte, 8, len(id)+8)
	binary.BigEndian.PutUint64(sig[:8], seq)
	sig = append(sig, id...)
	return sig
}

func (testSig) Verify(r *Record, sig []byte) error {
	var id []byte
	if err := r.Load((*testID)(&id)); err != nil {
		return err
	}
	if !bytes.Equal(sig, makeTestSig(id, r.Seq())) {
		return ErrInvalidSig
	}
	return nil
}

func (testSig) NodeAddr(r *Record) []byte {
	var id []byte
	if err := r.Load((*testID)(&id)); err != nil {
		return nil
	}
	return id
}<|MERGE_RESOLUTION|>--- conflicted
+++ resolved
@@ -24,12 +24,7 @@
 	"testing"
 	"time"
 
-<<<<<<< HEAD
-	"github.com/Onther-Tech/plasma-evm/crypto"
 	"github.com/Onther-Tech/plasma-evm/rlp"
-=======
-	"github.com/ethereum/go-ethereum/rlp"
->>>>>>> 24d727b6
 	"github.com/stretchr/testify/assert"
 	"github.com/stretchr/testify/require"
 )
@@ -220,51 +215,6 @@
 	assert.Equal(t, blob, blob2)
 }
 
-<<<<<<< HEAD
-func TestNodeAddr(t *testing.T) {
-	var r Record
-	if addr := r.NodeAddr(); addr != nil {
-		t.Errorf("wrong address on empty record: got %v, want %v", addr, nil)
-	}
-
-	require.NoError(t, SignV4(&r, privkey))
-	expected := "a448f24c6d18e575453db13171562b71999873db5b286df957af199ec94617f7"
-	assert.Equal(t, expected, hex.EncodeToString(r.NodeAddr()))
-}
-
-var pyRecord, _ = hex.DecodeString("f884b8407098ad865b00a582051940cb9cf36836572411a47278783077011599ed5cd16b76f2635f4e234738f30813a89eb9137e3e3df5266e3a1f11df72ecf1145ccb9c01826964827634826970847f00000189736563703235366b31a103ca634cae0d49acb401d8a4c6b6fe8c55b70d115bf400769cc1400f3258cd31388375647082765f")
-
-// TestPythonInterop checks that we can decode and verify a record produced by the Python
-// implementation.
-func TestPythonInterop(t *testing.T) {
-	var r Record
-	if err := rlp.DecodeBytes(pyRecord, &r); err != nil {
-		t.Fatalf("can't decode: %v", err)
-	}
-
-	var (
-		wantAddr, _ = hex.DecodeString("a448f24c6d18e575453db13171562b71999873db5b286df957af199ec94617f7")
-		wantSeq     = uint64(1)
-		wantIP      = IP{127, 0, 0, 1}
-		wantUDP     = UDP(30305)
-	)
-	if r.Seq() != wantSeq {
-		t.Errorf("wrong seq: got %d, want %d", r.Seq(), wantSeq)
-	}
-	if addr := r.NodeAddr(); !bytes.Equal(addr, wantAddr) {
-		t.Errorf("wrong addr: got %x, want %x", addr, wantAddr)
-	}
-	want := map[Entry]interface{}{new(IP): &wantIP, new(UDP): &wantUDP}
-	for k, v := range want {
-		desc := fmt.Sprintf("loading key %q", k.ENRKey())
-		if assert.NoError(t, r.Load(k), desc) {
-			assert.Equal(t, k, v, desc)
-		}
-	}
-}
-
-=======
->>>>>>> 24d727b6
 // TestRecordTooBig tests that records bigger than SizeLimit bytes cannot be signed.
 func TestRecordTooBig(t *testing.T) {
 	var r Record
