package pls

import (
	"bytes"
	"context"
	"crypto/ecdsa"
	"errors"
	"flag"
	"fmt"
	"math/big"
	"runtime"
	"testing"
	"time"

	"github.com/Onther-Tech/plasma-evm/accounts"
	"github.com/Onther-Tech/plasma-evm/accounts/abi/bind"
	"github.com/Onther-Tech/plasma-evm/accounts/keystore"
	"github.com/Onther-Tech/plasma-evm/common"
	"github.com/Onther-Tech/plasma-evm/consensus"
	"github.com/Onther-Tech/plasma-evm/consensus/ethash"
	"github.com/Onther-Tech/plasma-evm/contracts/plasma/epochhandler"
	"github.com/Onther-Tech/plasma-evm/contracts/plasma/rootchain"
	"github.com/Onther-Tech/plasma-evm/contracts/plasma/token"
	"github.com/Onther-Tech/plasma-evm/core"
	"github.com/Onther-Tech/plasma-evm/core/bloombits"
	"github.com/Onther-Tech/plasma-evm/core/types"
	"github.com/Onther-Tech/plasma-evm/core/vm"
	"github.com/Onther-Tech/plasma-evm/crypto"
	"github.com/Onther-Tech/plasma-evm/ethclient"
	"github.com/Onther-Tech/plasma-evm/ethdb"
	"github.com/Onther-Tech/plasma-evm/event"
	"github.com/Onther-Tech/plasma-evm/log"
	"github.com/Onther-Tech/plasma-evm/miner"
	"github.com/Onther-Tech/plasma-evm/node"
	"github.com/Onther-Tech/plasma-evm/p2p"
	"github.com/Onther-Tech/plasma-evm/params"
	"github.com/Onther-Tech/plasma-evm/pls/gasprice"
	"github.com/Onther-Tech/plasma-evm/plsclient"
	"github.com/Onther-Tech/plasma-evm/rpc"
	"github.com/mattn/go-colorable"
	"io/ioutil"
	"os"
)

var (
	loglevel = flag.Int("loglevel", 4, "verbosity of logs")

	rootchainUrl   = "ws://localhost:8546"
	plasmachainUrl = "http://localhost:8547"

	operator       = params.Operator
	operatorKey, _ = crypto.HexToECDSA("b71c71a67e1177ad4e901695e1b4b9ee17ae16c6668d313eac2f96dbcda3f291")
	opt0           = bind.NewKeyedTransactor(operatorKey)

	addr1 = common.HexToAddress("0x5df7107c960320b90a3d7ed9a83203d1f98a811d")
	addr2 = common.HexToAddress("0x3cd9f729c8d882b851f8c70fb36d22b391a288cd")
	addr3 = common.HexToAddress("0x57ab89f4eabdffce316809d790d5c93a49908510")
	addr4 = common.HexToAddress("0x6c278df36922fea54cf6f65f725267e271f60dd9")

	key1, _ = crypto.HexToECDSA("78ae75d1cd5960d87e76a69760cb451a58928eee7890780c352186d23094a115")
	key2, _ = crypto.HexToECDSA("bfaa65473b85b3c33b2f5ddb511f0f4ef8459213ada2920765aaac25b4fe38c5")
	key3, _ = crypto.HexToECDSA("067394195895a82e685b000e592f771f7899d77e87cc8c79110e53a2f0b0b8fc")
	key4, _ = crypto.HexToECDSA("ae03e057a5b117295db86079ba4c8505df6074cdc54eec62f2050e677e5d4e66")

	keys  []*ecdsa.PrivateKey
	addrs []common.Address

	operatorNonce uint64 = 0
	addr1Nonce    uint64 = 0
	addr2Nonce    uint64 = 0
	addr3Nonce    uint64 = 0
	addr4Nonce    uint64 = 0

	opt1 = bind.NewKeyedTransactor(key1)
	opt2 = bind.NewKeyedTransactor(key2)
	opt3 = bind.NewKeyedTransactor(key3)
	opt4 = bind.NewKeyedTransactor(key4)

	empty32Bytes = common.Hash{}

	// blockchain
	canonicalSeed = 1
	engine        = ethash.NewFaker()

	// node
	testNodeKey, _ = crypto.GenerateKey()
	testNodeConfig = &node.Config{
		Name: "test node",
		P2P:  p2p.Config{PrivateKey: testNodeKey},
	}

	// pls ~ rootchain
	testVmConfg   = vm.Config{EnablePreimageRecording: true}
	testPlsConfig = &DefaultConfig
	ethClient     *ethclient.Client

	// pls ~ plasmachain
	plsClient *plsclient.Client

	testTxPoolConfig = &core.DefaultTxPoolConfig

	// rootchain contract
	NRELength   = big.NewInt(2)
	development = false

	// transaction
	defaultGasPrice        = big.NewInt(1) // 1 Gwei
	defaultValue           = big.NewInt(0)
	defaultGasLimit uint64 = 4000000
	maxTxFee        *big.Int

	err error
)

func init() {
	log.PrintOrigins(true)
	log.Root().SetHandler(log.LvlFilterHandler(log.Lvl(*loglevel), log.StreamHandler(colorable.NewColorableStderr(), log.TerminalFormat(true))))

	testTxPoolConfig.Journal = ""
	testPlsConfig.TxPool = *testTxPoolConfig
	testPlsConfig.Operator = accounts.Account{Address: params.Operator}
	//testPlsConfig.OperatorKey, _ = crypto.HexToECDSA("b71c71a67e1177ad4e901695e1b4b9ee17ae16c6668d313eac2f96dbcda3f291")

	testPlsConfig.RootChainURL = rootchainUrl

	ethClient, err = ethclient.Dial(testPlsConfig.RootChainURL)
	if err != nil {
		log.Error("Failed to connect rootchian provider", "err", err)
	}

	keys = []*ecdsa.PrivateKey{key1, key2, key3, key4}
	addrs = []common.Address{addr1, addr2, addr3, addr4}

	maxTxFee = new(big.Int).Mul(defaultGasPrice, big.NewInt(int64(defaultGasLimit)))
}

func TestScenario1(t *testing.T) {
	rcm, stopFn, err := makeManager()
	defer stopFn()

	if err != nil {
		t.Fatalf("Failed to make rootchian manager: %v", err)
	}

	NRELength, err := rcm.NRELength()

	if err != nil {
		t.Fatalf("Failed to get NRELength: %v", err)
	}

	startETHDeposit(t, rcm, key1, ether(1))
	startETHDeposit(t, rcm, key2, ether(1))
	startETHDeposit(t, rcm, key3, ether(1))
	startETHDeposit(t, rcm, key4, ether(1))

	wait(3)

	numEROs, _ := rcm.rootchainContract.GetNumEROs(baseCallOpt)

	if numEROs.Cmp(big.NewInt(0)) == 0 {
		t.Fatal("numEROs should not be 0")
	}

	events := rcm.eventMux.Subscribe(core.NewMinedBlockEvent{})
	defer events.Unsubscribe()

	if err = rcm.Start(); err != nil {
		t.Fatalf("Failed to start rootchain manager: %v", err)
	}

	timer := time.NewTimer(1 * time.Minute)
	go func() {
		<-timer.C
		t.Fatal("Out of time")
	}()

	var i uint64

	for i = 0; i < NRELength.Uint64(); {
		makeSampleTx(rcm)
		i++
		ev := <-events.Chan()

		blockInfo := ev.Data.(core.NewMinedBlockEvent)

		if rcm.minerEnv.IsRequest {
			t.Fatal("Block should not be request block, but it is not. blockNumber:", blockInfo.Block.NumberU64())
		}
	}

	ev := <-events.Chan()
	blockInfo := ev.Data.(core.NewMinedBlockEvent)
	if !rcm.minerEnv.IsRequest {
		t.Fatal("Block should be request block", "blockNumber", blockInfo.Block.NumberU64())
	}

	for i = 0; i < NRELength.Uint64()*2; {
		makeSampleTx(rcm)
		i++
		ev := <-events.Chan()
		blockInfo := ev.Data.(core.NewMinedBlockEvent)
		makeSampleTx(rcm)

		if rcm.minerEnv.IsRequest {
			t.Fatal("Block should not be request block", "blockNumber", blockInfo.Block.NumberU64())
		}
	}

	log.Info("test finished")
	return
}

// TestScenario2 tests enter and exit between root chain & plasma chain
func TestScenario2(t *testing.T) {
	rcm, stopFn, err := makeManager()
	defer stopFn()

	ctx := context.Background()

	if err != nil {
		t.Fatalf("Failed to make rootchian manager: %v", err)
	}

	NRELength, err := rcm.NRELength()

	if err != nil {
		t.Fatalf("Failed to get NRELength: %v", err)
	}

	// balance check in root chain before enter
	bal1be, _ := rcm.backend.BalanceAt(ctx, addr1, nil)
	bal2be, _ := rcm.backend.BalanceAt(ctx, addr2, nil)
	bal3be, _ := rcm.backend.BalanceAt(ctx, addr3, nil)
	bal4be, _ := rcm.backend.BalanceAt(ctx, addr4, nil)

	log.Info("balance of addr1 in root chain before enter", "balance", bal1be)
	log.Info("balance of addr2 in root chain before enter", "balance", bal2be)
	log.Info("balance of addr3 in root chain before enter", "balance", bal3be)
	log.Info("balance of addr4 in root chain before enter", "balance", bal4be)

	// balance check in plasma chain before enter
	db, _ := rcm.blockchain.State()
	log.Info("balance of addr1 in plasma chain before enter", "balance", db.GetBalance(addr1))
	log.Info("balance of addr2 in plasma chain before enter", "balance", db.GetBalance(addr2))
	log.Info("balance of addr3 in plasma chain before enter", "balance", db.GetBalance(addr3))
	log.Info("balance of addr4 in plasma chain before enter", "balance", db.GetBalance(addr4))

	startETHDeposit(t, rcm, key1, ether(1))
	startETHDeposit(t, rcm, key2, ether(1))
	startETHDeposit(t, rcm, key3, ether(1))
	startETHDeposit(t, rcm, key4, ether(1))

	wait(3)

	numEROs, _ := rcm.rootchainContract.GetNumEROs(baseCallOpt)

	if numEROs.Cmp(big.NewInt(0)) == 0 {
		t.Fatal("numEROs should not be 0")
	}

	events := rcm.eventMux.Subscribe(core.NewMinedBlockEvent{})
	defer events.Unsubscribe()

	if err = rcm.Start(); err != nil {
		t.Fatalf("Failed to start rootchain manager: %v", err)
	}

	timer := time.NewTimer(1 * time.Minute)
	go func() {
		<-timer.C
		t.Fatal("Out of time")
	}()

	var i uint64

	// #1 NRB epoch check
	for i = 0; i < NRELength.Uint64(); {
		makeSampleTx(rcm)
		i++
		ev := <-events.Chan()

		blockInfo := ev.Data.(core.NewMinedBlockEvent)

		if rcm.minerEnv.IsRequest {
			t.Fatal("Block should not be request block, but it is not. blockNumber:", blockInfo.Block.NumberU64())
		}
	}

	// #2 ORB epoch check
	for i = 0; i < 1; {
		i++
		ev := <-events.Chan()
		blockInfo := ev.Data.(core.NewMinedBlockEvent)
		if !rcm.minerEnv.IsRequest {
			t.Fatal("Block should be request block", "blockNumber", blockInfo.Block.NumberU64())
		}
		// balance check in plasma chain after enter
		db, _ := rcm.blockchain.State()
		log.Info("balance of addr1 in plasma chain after enter", "balance", db.GetBalance(addr1))
		log.Info("balance of addr2 in plasma chain after enter", "balance", db.GetBalance(addr2))
		log.Info("balance of addr3 in plasma chain after enter", "balance", db.GetBalance(addr3))
		log.Info("balance of addr4 in plasma chain after enter", "balance", db.GetBalance(addr4))
	}

	// balance check in root chain after enter
	bal1ae, _ := rcm.backend.BalanceAt(ctx, addr1, nil)
	bal2ae, _ := rcm.backend.BalanceAt(ctx, addr2, nil)
	bal3ae, _ := rcm.backend.BalanceAt(ctx, addr3, nil)
	bal4ae, _ := rcm.backend.BalanceAt(ctx, addr4, nil)

	log.Info("balance of addr1 in root chain after enter", "balance", bal1ae)
	log.Info("balance of addr2 in root chain after enter", "balance", bal2ae)
	log.Info("balance of addr3 in root chain after enter", "balance", bal3ae)
	log.Info("balance of addr4 in root chain after enter", "balance", bal4ae)

	// #3 NRB epoch check
	for i = 0; i < NRELength.Uint64(); {
		makeSampleTx(rcm)
		i++
		ev := <-events.Chan()
		blockInfo := ev.Data.(core.NewMinedBlockEvent)
		makeSampleTx(rcm)

		if rcm.minerEnv.IsRequest {
			t.Fatal("Block should not be request block", "blockNumber", blockInfo.Block.NumberU64())
		}
	}

	startETHWithdraw(t, rcm.rootchainContract, key1, ether(1), big.NewInt(int64(rcm.state.costERO)))
	startETHWithdraw(t, rcm.rootchainContract, key2, ether(1), big.NewInt(int64(rcm.state.costERO)))
	startETHWithdraw(t, rcm.rootchainContract, key3, ether(1), big.NewInt(int64(rcm.state.costERO)))
	startETHWithdraw(t, rcm.rootchainContract, key4, ether(1), big.NewInt(int64(rcm.state.costERO)))

	wait(3)

	// #4 ORB epoch check
	for i = 0; i < 1; {
		i++
		ev := <-events.Chan()
		blockInfo := ev.Data.(core.NewMinedBlockEvent)
		if !rcm.minerEnv.IsRequest {
			t.Fatal("Block should be request block", "blockNumber", blockInfo.Block.NumberU64())
		}

		db, _ := rcm.blockchain.State()
		log.Info("balance of addr1 in plasma chain after exit", "balance", db.GetBalance(addr1))
		log.Info("balance of addr2 in plasma chain after exit", "balance", db.GetBalance(addr2))
		log.Info("balance of addr3 in plasma chain after exit", "balance", db.GetBalance(addr3))
		log.Info("balance of addr4 in plasma chain after exit", "balance", db.GetBalance(addr4))
	}

	// #5+ NRB epoch progress
	for i = 0; i < NRELength.Uint64()*6; {
		makeSampleTx(rcm)
		i++
		ev := <-events.Chan()
		blockInfo := ev.Data.(core.NewMinedBlockEvent)
		makeSampleTx(rcm)

		if rcm.minerEnv.IsRequest {
			t.Fatal("Block should not be request block", "blockNumber", blockInfo.Block.NumberU64())
		}
	}

	applyRequests(t, rcm.rootchainContract, operatorKey)

	// balance check in root chain after enter
	bal1aex, _ := rcm.backend.BalanceAt(ctx, addr1, nil)
	bal2aex, _ := rcm.backend.BalanceAt(ctx, addr2, nil)
	bal3aex, _ := rcm.backend.BalanceAt(ctx, addr3, nil)
	bal4aex, _ := rcm.backend.BalanceAt(ctx, addr4, nil)

	log.Info("balance of addr1 in root chain after exit", "balance", bal1aex)
	log.Info("balance of addr2 in root chain after exit", "balance", bal2aex)
	log.Info("balance of addr3 in root chain after exit", "balance", bal3aex)
	log.Info("balance of addr4 in root chain after exit", "balance", bal4aex)

	log.Info("test finished")
	return
}

// TestScenario3 tests enter & exit with token transfer in child chain.
func TestScenario3(t *testing.T) {
	pls, rpcServer, dir, err := makePls()
	defer os.RemoveAll(dir)

	if err != nil {
		t.Fatalf("Failed to make pls service: %v", err)
	}
	defer pls.Stop()
	defer rpcServer.Stop()

	if err := pls.rootchainManager.Start(); err != nil {
		t.Fatalf("Failed to start RootChainManager: %v", err)
	}
	pls.protocolManager.Start(1)

	rpcClient := rpc.DialInProc(rpcServer)

	// assign to global variable
	plsClient = plsclient.NewClient(rpcClient)

	plasmaBlockMinedEvents := pls.rootchainManager.eventMux.Subscribe(core.NewMinedBlockEvent{})
	defer plasmaBlockMinedEvents.Unsubscribe()

	blockSubmitEvents := make(chan *rootchain.RootChainBlockSubmitted)
	blockSubmitWatchOpts := &bind.WatchOpts{
		Start:   nil,
		Context: context.Background(),
	}
	blockFilterer, _ := pls.rootchainManager.rootchainContract.WatchBlockSubmitted(blockSubmitWatchOpts, blockSubmitEvents)
	defer blockFilterer.Unsubscribe()

	wait(3)

	log.Info("All backends are set up")

	// NRE#1 / Block#1 (1/2)
	tokenInRootChain, tokenInChildChain, tokenAddrInRootChain, tokenAddrInChildChain := deployTokenContracts(t)

	wait(4)
	if err := checkBlock(pls, plasmaBlockMinedEvents, blockSubmitEvents, false, 0, 1); err != nil {
		t.Fatal(err)
	}

	opt := makeTxOpt(operatorKey, 0, nil, nil)

	_, err = tokenInRootChain.Mint(opt, addr1, ether(100))
	if err != nil {
		t.Fatalf("Failed to mint token: %v", err)
	}
	wait(2)

	ts1, err := tokenInRootChain.TotalSupply(baseCallOpt)
	if err != nil {
		t.Fatalf("Failed to get total supply from root chain: %v", err)
	}

	ts2, err := tokenInChildChain.TotalSupply(baseCallOpt)
	if err != nil {
		t.Fatalf("Failed to get total supply from child chain: %v", err)
	}

	log.Info("Token total supply", "rootchain", ts1, "childchain", ts2)

	wait(3)

	_, err = pls.rootchainManager.rootchainContract.MapRequestableContractByOperator(opt, tokenAddrInRootChain, tokenAddrInChildChain)
	if err != nil {
		t.Fatalf("Failed to map token addresses to RootChain contract: %v", err)
	}
<<<<<<< HEAD
	wait(3)
=======
	wait(2)
>>>>>>> 6b7b4a51

	tokenAddr, err := pls.rootchainManager.rootchainContract.RequestableContracts(baseCallOpt, tokenAddrInRootChain)
	if err != nil {
		t.Fatalf("Failed to fetch token address from RootChain contract: %v", err)
	} else if tokenAddr != tokenAddrInChildChain {
		t.Fatalf("RootChain doesn't know requestable contract address in child chain: %v != %v", tokenAddrInChildChain.Hex(), tokenAddr.Hex())
	}

	// deposit 1 ether for each account
	ETHBalances1 := getETHBalances(addrs)
	PETHBalances1 := getPETHBalances(addrs)

	depositAmount := ether(10)
	depositAmountNeg := new(big.Int).Neg(depositAmount)

	for _, key := range keys {
		startETHDeposit(t, pls.rootchainManager, key, depositAmount)
	}

	// NRE#1 / Block#2 (2/2)
	makeSampleTx(pls.rootchainManager)

	if err := checkBlock(pls, plasmaBlockMinedEvents, blockSubmitEvents, false, 0, 2); err != nil {
		t.Fatal(err)
	}

	// ORE#2 / Block#3 (1/1): 4 ETH deposits
	if err := checkBlock(pls, plasmaBlockMinedEvents, blockSubmitEvents, true, 0, 3); err != nil {
		t.Fatal(err)
	}

	ETHBalances2 := getETHBalances(addrs)
	PETHBalances2 := getPETHBalances(addrs)

	// check eth balance in root chain
	for i := range keys {
		if err := checkBalance(ETHBalances1[i], ETHBalances2[i], depositAmountNeg, maxTxFee, "Failed to check ETH balance(1)"); err != nil {
			t.Fatal(err)
		}
	}

	// check peth balance in child chain
	for i := range keys {
		if err := checkBalance(PETHBalances1[i], PETHBalances2[i], depositAmount, nil, "Failed to check ETH balance(1)"); err != nil {
			t.Fatal(err)
		}
	}

	// deposit 1 token from addr1
	tokenAmount := ether(1)
	tokenAmountNeg := new(big.Int).Neg(tokenAmount)

	TokenBalances1 := getTokenBalances(addrs, tokenInRootChain)
	PTokenBalances1 := getTokenBalances(addrs, tokenInChildChain)

	startTokenDeposit(t, pls.rootchainManager, tokenInRootChain, tokenAddrInRootChain, key1, tokenAmount)
	//wait(2)

	// NRE#3 / Block#4 (1/2)
	makeSampleTx(pls.rootchainManager)

	if err := checkBlock(pls, plasmaBlockMinedEvents, blockSubmitEvents, false, 0, 4); err != nil {
		t.Fatal(err)
	}

	// NRE#3 / Block#5 (2/2)
	makeSampleTx(pls.rootchainManager)

	if err := checkBlock(pls, plasmaBlockMinedEvents, blockSubmitEvents, false, 0, 5); err != nil {
		t.Fatal(err)
	}

	// ORE#4 / Block#6 (1/1): 1 Token deposit
	if err := checkBlock(pls, plasmaBlockMinedEvents, blockSubmitEvents, true, 0, 6); err != nil {
		t.Fatal(err)
	}

	wait(2)

	TokenBalances2 := getTokenBalances(addrs, tokenInRootChain)
	PTokenBalances2 := getTokenBalances(addrs, tokenInChildChain)

	// check Token balance
	if err := checkBalance(TokenBalances1[0], TokenBalances2[0], tokenAmountNeg, nil, "Failed to check Token Balance (1)"); err != nil {
		t.Fatal(err)
	}

	// check PToken balance
	if err := checkBalance(PTokenBalances1[0], PTokenBalances2[0], tokenAmount, nil, "Failed to check PToken Balance (1)"); err != nil {
		t.Fatal(err)
	}

	// transfer token from addr1 to addr2, in child chain
	tokenAmountToTransfer := new(big.Int).Div(ether(1), big.NewInt(2))
	tokenAmountToTransferNeg := new(big.Int).Neg(tokenAmountToTransfer)

	// NRE#5 / Block#7 (1/2)
	transferToken(t, tokenInChildChain, key1, addr2, tokenAmountToTransfer)
	if err := checkBlock(pls, plasmaBlockMinedEvents, blockSubmitEvents, false, 0, 7); err != nil {
		t.Fatal(err)
	}

	PTokenBalances3 := getTokenBalances(addrs, tokenInChildChain)
	if err := checkBalance(PTokenBalances2[0], PTokenBalances3[0], tokenAmountToTransferNeg, nil, "Failed to check PToken Balance (2-1)"); err != nil {
		t.Fatal(err)
	}
	if err := checkBalance(PTokenBalances2[1], PTokenBalances3[1], tokenAmountToTransfer, nil, "Failed to check PToken Balance (2-2)"); err != nil {
		t.Fatal(err)
	}

	// NRE#5 / Block#8 (2/2)
	transferToken(t, tokenInChildChain, key1, addr2, tokenAmountToTransfer)

	if err := checkBlock(pls, plasmaBlockMinedEvents, blockSubmitEvents, false, 0, 8); err != nil {
		t.Fatal(err)
	}

	PTokenBalances4 := getTokenBalances(addrs, tokenInChildChain)
	if err := checkBalance(PTokenBalances3[0], PTokenBalances4[0], tokenAmountToTransferNeg, nil, "Failed to check PToken Balance (3-1)"); err != nil {
		t.Fatal(err)
	}
	if err := checkBalance(PTokenBalances3[1], PTokenBalances4[1], tokenAmountToTransfer, nil, "Failed to check PToken Balance (3-2)"); err != nil {
		t.Fatal(err)
	}

	// ORE#6 is empty

	// NRE#7 / Block#9 (1/2)
	makeSampleTx(pls.rootchainManager)

	if err := checkBlock(pls, plasmaBlockMinedEvents, blockSubmitEvents, false, 0, 9); err != nil {
		t.Fatal(err)
	}

	tokenAmountToWithdraw := new(big.Int).Div(tokenAmount, big.NewInt(4)) // 4 witndrawal requests
	tokenAmountToWithdrawNeg := new(big.Int).Neg(tokenAmountToWithdraw)

	PTokenBalances5 := getTokenBalances(addrs, tokenInChildChain)

	// (1/4) withdraw addr2's token to root chain
	startTokenWithdraw(t, pls.rootchainManager.rootchainContract, tokenInRootChain, tokenAddrInRootChain, key2, tokenAmountToWithdraw, big.NewInt(int64(pls.rootchainManager.state.costERO)))

	// NRE#7 / Block#10 (2/2)
	makeSampleTx(pls.rootchainManager)
	if err := checkBlock(pls, plasmaBlockMinedEvents, blockSubmitEvents, false, 0, 10); err != nil {
		t.Fatal(err)
	}

	// ORE#8 / Block#11 (1/1)
	makeSampleTx(pls.rootchainManager)
	if err := checkBlock(pls, plasmaBlockMinedEvents, blockSubmitEvents, true, 0, 11); err != nil {
		t.Fatal(err)
	}

	PTokenBalances6 := getTokenBalances(addrs, tokenInChildChain)
	if err := checkBalance(PTokenBalances5[1], PTokenBalances6[1], tokenAmountToWithdrawNeg, nil, "Failed to check PToken Balance (4)"); err != nil {
		t.Fatal(err)
	}

	// NRE#9 / Block#12 (1/2)
	makeSampleTx(pls.rootchainManager)
	if err := checkBlock(pls, plasmaBlockMinedEvents, blockSubmitEvents, false, 0, 12); err != nil {
		t.Fatal(err)
	}

	// (2/4) withdraw addr2's token to root chain
	startTokenWithdraw(t, pls.rootchainManager.rootchainContract, tokenInRootChain, tokenAddrInRootChain, key2, tokenAmountToWithdraw, big.NewInt(int64(pls.rootchainManager.state.costERO)))

	// NRE#9 / Block#13 (2/2)
	makeSampleTx(pls.rootchainManager)
	if err := checkBlock(pls, plasmaBlockMinedEvents, blockSubmitEvents, false, 0, 13); err != nil {
		t.Fatal(err)
	}

	// ORE#10 / Block#14 (1/1)
	if err := checkBlock(pls, plasmaBlockMinedEvents, blockSubmitEvents, true, 0, 14); err != nil {
		t.Fatal(err)
	}

	PTokenBalances7 := getTokenBalances(addrs, tokenInChildChain)
	if err := checkBalance(PTokenBalances6[1], PTokenBalances7[1], tokenAmountToWithdrawNeg, nil, "Failed to check Token Balance (5)"); err != nil {
		t.Fatal(err)
	}

	// NRE#11 / Block#15 (1/2)
	makeSampleTx(pls.rootchainManager)
	if err := checkBlock(pls, plasmaBlockMinedEvents, blockSubmitEvents, false, 0, 15); err != nil {
		t.Fatal(err)
	}

	// (3/4) withdraw addr2's token to root chain
	startTokenWithdraw(t, pls.rootchainManager.rootchainContract, tokenInRootChain, tokenAddrInRootChain, key2, tokenAmountToWithdraw, big.NewInt(int64(pls.rootchainManager.state.costERO)))

	// NRE#11 / Block#16 (2/2)
	makeSampleTx(pls.rootchainManager)
	if err := checkBlock(pls, plasmaBlockMinedEvents, blockSubmitEvents, false, 0, 16); err != nil {
		t.Fatal(err)
	}

	// ORE#12 / Block#17 (1/1)
	if err := checkBlock(pls, plasmaBlockMinedEvents, blockSubmitEvents, true, 0, 17); err != nil {
		t.Fatal(err)
	}

	PTokenBalances8 := getTokenBalances(addrs, tokenInChildChain)
	if err := checkBalance(PTokenBalances7[1], PTokenBalances8[1], tokenAmountToWithdrawNeg, nil, "Failed to check Token Balance (6)"); err != nil {
		t.Fatal(err)
	}

	// NRE#13 / Block#18 (1/2)
	makeSampleTx(pls.rootchainManager)
	if err := checkBlock(pls, plasmaBlockMinedEvents, blockSubmitEvents, false, 0, 18); err != nil {
		t.Fatal(err)
	}

	// (4/4) withdraw addr2's token to root chain
	startTokenWithdraw(t, pls.rootchainManager.rootchainContract, tokenInRootChain, tokenAddrInRootChain, key2, tokenAmountToWithdraw, big.NewInt(int64(pls.rootchainManager.state.costERO)))

	// NRE#13 / Block#19 (2/2)
	makeSampleTx(pls.rootchainManager)
	if err := checkBlock(pls, plasmaBlockMinedEvents, blockSubmitEvents, false, 0, 19); err != nil {
		t.Fatal(err)
	}

	// ORE#14 / Block#20 (1/1)
	if err := checkBlock(pls, plasmaBlockMinedEvents, blockSubmitEvents, true, 0, 20); err != nil {
		t.Fatal(err)
	}

	PTokenBalances9 := getTokenBalances(addrs, tokenInChildChain)
	if err := checkBalance(PTokenBalances8[1], PTokenBalances9[1], tokenAmountToWithdrawNeg, nil, "Failed to check Token Balance (7)"); err != nil {
		t.Fatal(err)
	}

	// NRE#15 / Block#21 (1/2)
	makeSampleTx(pls.rootchainManager)
	if err := checkBlock(pls, plasmaBlockMinedEvents, blockSubmitEvents, false, 0, 21); err != nil {
		t.Fatal(err)
	}

	// NRE#15 / Block#22 (2/2)
	makeSampleTx(pls.rootchainManager)
	if err := checkBlock(pls, plasmaBlockMinedEvents, blockSubmitEvents, false, 0, 22); err != nil {
		t.Fatal(err)
	}

	// apply requests (4 ETH deposits, 1 Token deposits, 4 Token withdrawals)
	for i := 0; i < 4+1; i++ {
		applyRequests(t, pls.rootchainManager.rootchainContract, operatorKey)
	}
	for i := 0; i < 4; i++ {
		tokenBalanceBefore, _ := tokenInRootChain.Balances(baseCallOpt, addr2)
		applyRequests(t, pls.rootchainManager.rootchainContract, operatorKey)
		tokenBalanceAfter, _ := tokenInRootChain.Balances(baseCallOpt, addr2)

		if tokenBalanceAfter.Cmp(new(big.Int).Add(tokenBalanceBefore, tokenAmountToWithdraw)) != 0 {
			t.Fatalf("applyRequest() does not increase token balance")
		}
	}

	t.Log("Test finished")
}

// test challenge invalid exit
func TestScenario4(t *testing.T) {
	pls, rpcServer, dir, err := makePls()
	defer os.RemoveAll(dir)

	if err != nil {
		t.Fatalf("Failed to make pls service: %v", err)
	}
	defer pls.Stop()
	defer rpcServer.Stop()

	// pls.Start()
	pls.protocolManager.Start(1)

	if err := pls.rootchainManager.Start(); err != nil {
		t.Fatalf("Failed to start RootChainManager: %v", err)
	}

	pls.StartMining(runtime.NumCPU())

	rpcClient := rpc.DialInProc(rpcServer)

	// assign to global variable
	plsClient = plsclient.NewClient(rpcClient)

	plasmaBlockMinedEvents := pls.rootchainManager.eventMux.Subscribe(core.NewMinedBlockEvent{})
	defer plasmaBlockMinedEvents.Unsubscribe()

	blockSubmitEvents := make(chan *rootchain.RootChainBlockSubmitted)
	blockSubmitWatchOpts := &bind.WatchOpts{
		Start:   nil,
		Context: context.Background(),
	}
	blockFilterer, _ := pls.rootchainManager.rootchainContract.WatchBlockSubmitted(blockSubmitWatchOpts, blockSubmitEvents)
	defer blockFilterer.Unsubscribe()

	wait(3)

	log.Info("All backends are set up")

	// NRE#1 / Block#1 (1/2)
	tokenInRootChain, tokenInChildChain, tokenAddrInRootChain, tokenAddrInChildChain := deployTokenContracts(t)

	wait(4)
	if err := checkBlock(pls, plasmaBlockMinedEvents, blockSubmitEvents, false, 0, 1); err != nil {
		t.Fatal(err)
	}

	opt := makeTxOpt(operatorKey, 0, nil, nil)

	_, err = tokenInRootChain.Mint(opt, addr1, ether(100))
	if err != nil {
		t.Fatalf("Failed to mint token: %v", err)
	}
	wait(2)

	ts1, err := tokenInRootChain.TotalSupply(baseCallOpt)
	if err != nil {
		t.Fatalf("Failed to get total supply from root chain: %v", err)
	}

	ts2, err := tokenInChildChain.TotalSupply(baseCallOpt)
	if err != nil {
		t.Fatalf("Failed to get total supply from child chain: %v", err)
	}

	log.Info("Token total supply", "rootchain", ts1, "childchain", ts2)

	wait(3)

	_, err = pls.rootchainManager.rootchainContract.MapRequestableContractByOperator(opt, tokenAddrInRootChain, tokenAddrInChildChain)
	if err != nil {
		t.Fatalf("Failed to map token addresses to RootChain contract: %v", err)
	}
	wait(2)

	tokenAddr, err := pls.rootchainManager.rootchainContract.RequestableContracts(baseCallOpt, tokenAddrInRootChain)
	wait(2)
	if err != nil {
		t.Fatalf("Failed to fetch token address from RootChain contract: %v", err)
	} else if tokenAddr != tokenAddrInChildChain {
		t.Fatalf("RootChain doesn't know requestable contract address in child chain: %v != %v", tokenAddrInChildChain, tokenAddr)
	}

	// deposit 1 ether for each account
	ETHBalances1 := getETHBalances(addrs)
	PETHBalances1 := getPETHBalances(addrs)

	depositAmount := ether(10)
	depositAmountNeg := new(big.Int).Neg(depositAmount)

	for _, key := range keys {
		startETHDeposit(t, pls.rootchainManager, key, depositAmount)
	}

	// NRE#1 / Block#2 (2/2)
	makeSampleTx(pls.rootchainManager)

	if err := checkBlock(pls, plasmaBlockMinedEvents, blockSubmitEvents, false, 0, 2); err != nil {
		t.Fatal(err)
	}

	// ORE#2 / Block#3 (1/1): 4 ETH deposits
	if err := checkBlock(pls, plasmaBlockMinedEvents, blockSubmitEvents, true, 0, 3); err != nil {
		t.Fatal(err)
	}

	ETHBalances2 := getETHBalances(addrs)
	PETHBalances2 := getPETHBalances(addrs)

	// check eth balance in root chain
	for i := range keys {
		if err := checkBalance(ETHBalances1[i], ETHBalances2[i], depositAmountNeg, maxTxFee, "Failed to check ETH balance(1)"); err != nil {
			t.Fatal(err)
		}
	}

	// check peth balance in child chain
	for i := range keys {
		if err := checkBalance(PETHBalances1[i], PETHBalances2[i], depositAmount, nil, "Failed to check ETH balance(1)"); err != nil {
			t.Fatal(err)
		}
	}

	// deposit 1 token from addr1
	tokenAmount := ether(1)
	tokenAmountNeg := new(big.Int).Neg(tokenAmount)

	TokenBalances1 := getTokenBalances(addrs, tokenInRootChain)
	PTokenBalances1 := getTokenBalances(addrs, tokenInChildChain)

	startTokenDeposit(t, pls.rootchainManager, tokenInRootChain, tokenAddrInRootChain, key1, tokenAmount)
	wait(2)

	// NRE#3 / Block#4 (1/2)
	makeSampleTx(pls.rootchainManager)

	if err := checkBlock(pls, plasmaBlockMinedEvents, blockSubmitEvents, false, 0, 4); err != nil {
		t.Fatal(err)
	}

	// NRE#3 / Block#5 (2/2)
	makeSampleTx(pls.rootchainManager)

	if err := checkBlock(pls, plasmaBlockMinedEvents, blockSubmitEvents, false, 0, 5); err != nil {
		t.Fatal(err)
	}

	// ORE#4 / Block#6 (1/1): 1 Token deposit
	if err := checkBlock(pls, plasmaBlockMinedEvents, blockSubmitEvents, true, 0, 6); err != nil {
		t.Fatal(err)
	}

	TokenBalances2 := getTokenBalances(addrs, tokenInRootChain)
	PTokenBalances2 := getTokenBalances(addrs, tokenInChildChain)

	// check Token balance
	if err := checkBalance(TokenBalances1[0], TokenBalances2[0], tokenAmountNeg, nil, "Failed to check Token Balance (1)"); err != nil {
		t.Fatal(err)
	}

	// check PToken balance
	if err := checkBalance(PTokenBalances1[0], PTokenBalances2[0], tokenAmount, nil, "Failed to check PToken Balance (1)"); err != nil {
		t.Fatal(err)
	}

	// invalid withdrawal
	startTokenWithdraw(t, pls.rootchainManager.rootchainContract, tokenInRootChain, tokenAddrInRootChain, key2, ether(100), big.NewInt(int64(pls.rootchainManager.state.costERO)))

	wait(2)

	// NRE#5 / Block#7 (1/2)
	makeSampleTx(pls.rootchainManager)

	if err := checkBlock(pls, plasmaBlockMinedEvents, blockSubmitEvents, false, 0, 7); err != nil {
		t.Fatal(err)
	}

	// NRE#5 / Block#8 (2/2)
	makeSampleTx(pls.rootchainManager)

	if err := checkBlock(pls, plasmaBlockMinedEvents, blockSubmitEvents, false, 0, 8); err != nil {
		t.Fatal(err)
	}

	// ORE#6 / Block#9 (1/1): invalid withdrawal

	if err := checkBlock(pls, plasmaBlockMinedEvents, blockSubmitEvents, true, 0, 9); err != nil {
		t.Fatal(err)
	}

	// NRE#7 / Block#10 (1/2)
	makeSampleTx(pls.rootchainManager)

	if err := checkBlock(pls, plasmaBlockMinedEvents, blockSubmitEvents, false, 0, 10); err != nil {
		t.Fatal(err)
	}

	// NRE#7 / Block#11 (2/2)
	makeSampleTx(pls.rootchainManager)

	if err := checkBlock(pls, plasmaBlockMinedEvents, blockSubmitEvents, false, 0, 11); err != nil {
		t.Fatal(err)
	}

	// NRE#8 / Block#12 (1/2)
	makeSampleTx(pls.rootchainManager)

	if err := checkBlock(pls, plasmaBlockMinedEvents, blockSubmitEvents, false, 0, 12); err != nil {
		t.Fatal(err)
	}

	// NRE#8 / Block#13 (2/2)
	makeSampleTx(pls.rootchainManager)

	if err := checkBlock(pls, plasmaBlockMinedEvents, blockSubmitEvents, false, 0, 13); err != nil {
		t.Fatal(err)
	}

	wait(10)

	ERO, err := pls.rootchainManager.rootchainContract.EROs(baseCallOpt, big.NewInt(5))
	if err != nil {
		t.Fatal("failed to get ERO")
	}

	if !ERO.Challenged {
		t.Fatal("ERO is not challenged successfully")
	}

	applyRequests(t, pls.rootchainManager.rootchainContract, operatorKey)
}

func TestMinerRestart(t *testing.T) {
	pls, rpcServer, dir, err := makePls()
	defer os.RemoveAll(dir)

	if err != nil {
		t.Fatalf("Failed to make pls service: %v", err)
	}
	defer pls.Stop()
	defer rpcServer.Stop()

	// pls.Start()
	pls.protocolManager.Start(1)

	if err := pls.rootchainManager.Start(); err != nil {
		t.Fatalf("Failed to start RootChainManager: %v", err)
	}

	pls.StartMining(runtime.NumCPU())

	rpcClient := rpc.DialInProc(rpcServer)

	// assign to global variable
	plsClient = plsclient.NewClient(rpcClient)

	plasmaBlockMinedEvents := pls.rootchainManager.eventMux.Subscribe(core.NewMinedBlockEvent{})
	defer plasmaBlockMinedEvents.Unsubscribe()

	blockSubmitEvents := make(chan *rootchain.RootChainBlockSubmitted)
	blockSubmitWatchOpts := &bind.WatchOpts{
		Start:   nil,
		Context: context.Background(),
	}
	blockFilterer, _ := pls.rootchainManager.rootchainContract.WatchBlockSubmitted(blockSubmitWatchOpts, blockSubmitEvents)
	defer blockFilterer.Unsubscribe()

	wait(3)

	log.Info("All backends are set up")

	// NRE#1 / Block#1 (1/2)
	makeSampleTx(pls.rootchainManager)

	if err := checkBlock(pls, plasmaBlockMinedEvents, blockSubmitEvents, false, 0, 1); err != nil {
		t.Fatal(err)
	}

	pls.StopMining()
	blockBeforeStop := pls.blockchain.CurrentBlock()

	wait(5)
	pls.StartMining(runtime.NumCPU())

	// NRE#1 / Block#2 (2/2)
	makeSampleTx(pls.rootchainManager)

	if err := checkBlock(pls, plasmaBlockMinedEvents, blockSubmitEvents, false, 0, 2); err != nil {
		t.Fatal(err)
	}

	blockAfterStop := pls.blockchain.CurrentBlock()
	if diff := blockAfterStop.NumberU64() - blockBeforeStop.NumberU64(); diff != 1 {
		t.Fatalf("failed to resume current epoch", "difference", diff)
	}
}

func startETHDeposit(t *testing.T, rcm *RootChainManager, key *ecdsa.PrivateKey, value *big.Int) {
	if value.Cmp(big.NewInt(0)) == 0 {
		t.Fatal("Cannot deposit 0 ETH")
	}

	watchOpt := &bind.WatchOpts{Start: nil, Context: context.Background()}
	event := make(chan *rootchain.RootChainRequestCreated)
	filterer, _ := rcm.rootchainContract.WatchRequestCreated(watchOpt, event)
	defer filterer.Unsubscribe()

	opt := makeTxOpt(key, 0, nil, value)
	addr := crypto.PubkeyToAddress(key.PublicKey)
	isTransfer := true

	tx, err := rcm.rootchainContract.StartEnter(opt, isTransfer, addr, empty32Bytes, empty32Bytes)

	if err != nil {
		t.Fatalf("Failed to make an ETH deposit request: %v", err)
	}

	<-event

	receipt, err := rcm.backend.TransactionReceipt(context.Background(), tx.Hash())
	if err != nil {
		t.Fatalf("Failed to send eth deposit tx: %v", err)
	} else if receipt.Status == 0 {
		t.Fatal("ETH deposit tx is reverted")
	}
}

func startTokenDeposit(t *testing.T, rcm *RootChainManager, tokenContract *token.RequestableSimpleToken, tokenAddress common.Address, key *ecdsa.PrivateKey, amount *big.Int) {
	if amount.Cmp(big.NewInt(0)) == 0 {
		t.Fatal("Cannot deposit 0 Token")
	}

	watchOpt := &bind.WatchOpts{Start: nil, Context: context.Background()}
	event := make(chan *rootchain.RootChainRequestCreated)
	filterer, _ := rcm.rootchainContract.WatchRequestCreated(watchOpt, event)
	defer filterer.Unsubscribe()

	opt := makeTxOpt(key, 0, nil, nil)
	addr := crypto.PubkeyToAddress(key.PublicKey)
	isTransfer := false

	trieKey, err := tokenContract.GetBalanceTrieKey(baseCallOpt, addr)
	if err != nil {
		t.Fatalf("Failed to get trie key: %v", err)
	}
	trieValue := amount.Bytes()
	trieValue = common.LeftPadBytes(trieValue, 32)
	trieValue32Bytes := common.BytesToHash(trieValue)

	tx, err := rcm.rootchainContract.StartEnter(opt, isTransfer, tokenAddress, trieKey, trieValue32Bytes)

	if err != nil {
		log.Error("Failed to make an token deposit request", "err", err, "hash", tx.Hash())
		t.Fatalf("Failed to make an token deposit request: %v", err)
	}

	request := <-event
	log.Debug("Token deposit request", "request", request)

	receipt, err := rcm.backend.TransactionReceipt(context.Background(), tx.Hash())

	log.Debug("Token deposit", "hash", tx.Hash().String(), "receipt", receipt)

	if err != nil {
		t.Fatalf("Failed to send token deposit tx: %v", err)
	} else if receipt.Status == 0 {
		t.Fatal("Token deposit tx is reverted")
	}

	//wait(2)
	//
	//receipt, err := ethClient.TransactionReceipt(context.Background(), tx.Hash())
	//if err != nil {
	//	t.Fatalf("Failed to get receipt: %v", err)
	//}
	//if receipt == nil {
	//	t.Fatalf("Failed to send transaction: %v", tx.Hash().Hex())
	//}
	//if receipt.Status == 0 {
	//	t.Fatalf("Transaction reverted: %v", tx.Hash().Hex())
	//}
}

func startETHWithdraw(t *testing.T, rootchainContract *rootchain.RootChain, key *ecdsa.PrivateKey, value, cost *big.Int) {
	opt := makeTxOpt(key, 0, nil, cost)
	addr := crypto.PubkeyToAddress(key.PublicKey)

	if _, err := rootchainContract.StartExit(opt, addr, empty32Bytes, empty32Bytes); err != nil {
		t.Fatalf("Failed to make an exit request: %v", err)
	}
}

func startTokenWithdraw(t *testing.T, rootchainContract *rootchain.RootChain, tokenContract *token.RequestableSimpleToken, tokenAddress common.Address, key *ecdsa.PrivateKey, amount, cost *big.Int) {
	opt := makeTxOpt(key, 0, nil, cost)
	addr := crypto.PubkeyToAddress(key.PublicKey)

	trieKey, err := tokenContract.GetBalanceTrieKey(baseCallOpt, addr)
	if err != nil {
		t.Fatalf("Failed to get trie key: %v", err)
	}
	trieValue := amount.Bytes()
	trieValue = common.LeftPadBytes(trieValue, 32)
	trieValue32Bytes := common.BytesToHash(trieValue)

	tx, err := rootchainContract.StartExit(opt, tokenAddress, trieKey, trieValue32Bytes)

	if err != nil {
		t.Fatalf("Failed to make an token withdrawal request: %v", err)
	}

	wait(3)

	receipt, err := ethClient.TransactionReceipt(context.Background(), tx.Hash())
	if err != nil {
		t.Fatalf("Failed to get receipt: %v", err)
	}
	if receipt == nil {
		t.Fatalf("Failed to send transaction: %v", tx.Hash().Hex())
	}
	if receipt.Status == 0 {
		t.Fatalf("Transaction reverted: %v", tx.Hash().Hex())
	}
	if err != nil {
		t.Fatalf("Failed to make an token withdrawal request: %v", err)
	}

	wait(3)

	receipt, err = ethClient.TransactionReceipt(context.Background(), tx.Hash())
	if err != nil {
		t.Fatalf("Failed to get receipt: %v", err)
	}
	if receipt == nil {
		t.Fatalf("Failed to send transaction: %v", tx.Hash().Hex())
	}
	if receipt.Status == 0 {
		t.Fatalf("Transaction reverted: %v", tx.Hash().Hex())
	}
}

func transferToken(t *testing.T, tokenContract *token.RequestableSimpleToken, key *ecdsa.PrivateKey, to common.Address, amount *big.Int) {
	opt := makeTxOpt(key, 0, nil, nil)
	_, err := tokenContract.Transfer(opt, to, amount)
	if err != nil {
		t.Fatalf("Failed to transfer toekn: %v", err)
	}
}

func applyRequests(t *testing.T, rootchainContract *rootchain.RootChain, key *ecdsa.PrivateKey) {
	opt := makeTxOpt(key, 0, nil, nil)

	wait(2)

	tx, err := rootchainContract.ApplyRequest(opt)

	if err != nil {
		t.Fatalf("Failed to apply request: %v", err)
	}

	wait(4)

	receipt, err := ethClient.TransactionReceipt(context.Background(), tx.Hash())
	log.Info("applyRequest receipt", "receipt", receipt)
	if err != nil {
		t.Fatalf("Failed to get receipt: %v", err)
	}
	if receipt == nil {
		t.Fatalf("Failed to send transaction: %v", tx.Hash().Hex())
	}
	if receipt.Status == 0 {
		t.Fatalf("Transaction reverted: %v", tx.Hash().Hex())
	}
}

func deployRootChain(genesis *types.Block) (rootchainAddress common.Address, rootchainContract *rootchain.RootChain, err error) {
	opt := bind.NewKeyedTransactor(operatorKey)

	epochhandlerAddress, _, _, err := epochhandler.DeployEpochHandler(opt, ethClient)

	if err != nil {
		log.Error("Failed to deploy epoch handler")
		return common.Address{}, nil, err
	}

	log.Info("EpochHandler is deployed in root chain", "rootchainAddress", epochhandlerAddress)

	wait(2)

	rootchainAddress, _, rootchainContract, err = rootchain.DeployRootChain(
		opt,
		ethClient,
		epochhandlerAddress,
		development,
		NRELength,
		genesis.Header().Root,
		genesis.Header().TxHash,
		genesis.Header().ReceiptHash,
	)

	if err != nil {
		log.Error("Failed to deploy rootchain")
		return common.Address{}, nil, err
	}

	log.Info("RootChain is deployed in root chain", "rootchainAddress", rootchainAddress)

	testPlsConfig.RootChainContract = rootchainAddress

	wait(2)

	return rootchainAddress, rootchainContract, err
}

func newCanonical(n int, full bool) (ethdb.Database, *core.BlockChain, error) {
	// gspec = core.DefaultGenesisBlock()
	gspec := core.DefaultGenesisBlock(common.Address{})
	// Initialize a fresh chain with only a genesis block
	db := ethdb.NewMemDatabase()
	genesis := gspec.MustCommit(db)

	blockchain, _ := core.NewBlockChain(db, nil, params.PlasmaChainConfig, engine, testVmConfg, nil)
	// Create and inject the requested chain
	if n == 0 {
		return db, blockchain, nil
	}
	if full {
		// Full block-chain requested
		blocks := makeBlockChain(genesis, n, engine, db, canonicalSeed)
		_, err := blockchain.InsertChain(blocks)
		return db, blockchain, err
	}
	// Header-only chain requested
	headers := makeHeaderChain(genesis.Header(), n, engine, db, canonicalSeed)
	_, err := blockchain.InsertHeaderChain(headers, 1)
	return db, blockchain, err
}

func makeHeaderChain(parent *types.Header, n int, engine consensus.Engine, db ethdb.Database, seed int) []*types.Header {
	blocks := makeBlockChain(types.NewBlockWithHeader(parent), n, engine, db, seed)
	headers := make([]*types.Header, len(blocks))
	for i, block := range blocks {
		headers[i] = block.Header()
	}
	return headers
}

func makeBlockChain(parent *types.Block, n int, engine consensus.Engine, db ethdb.Database, seed int) []*types.Block {
	blocks, _ := core.GenerateChain(params.PlasmaChainConfig, parent, engine, db, n, func(i int, b *core.BlockGen) {
		b.SetCoinbase(common.Address{0: byte(seed), 19: byte(i)})
	})
	return blocks
}

func newTxPool(blockchain *core.BlockChain) *core.TxPool {
	pool := core.NewTxPool(*testTxPoolConfig, params.PlasmaChainConfig, blockchain)

	return pool
}

func tmpKeyStore() (string, *keystore.KeyStore) {
	d, err := ioutil.TempDir("/tmp", "eth-keystore-test")
	if err != nil {
		log.Error("Failed to set temporary keystore directory", "err", err)
	}
	ks := keystore.NewKeyStore(d, 2, 1)

	return d, ks
}

type testPlsBackend struct {
	acm        *accounts.Manager
	blockchain *core.BlockChain
	txPool     *core.TxPool
	db         ethdb.Database
}

func (b *testPlsBackend) AccountManager() *accounts.Manager { return b.acm }
func (b *testPlsBackend) BlockChain() *core.BlockChain      { return b.blockchain }
func (b *testPlsBackend) TxPool() *core.TxPool              { return b.txPool }
func (b *testPlsBackend) ChainDb() ethdb.Database           { return b.db }

func makePls() (*Plasma, *rpc.Server, string, error) {
	var err error
	var account accounts.Account

	db, blockchain, err := newCanonical(0, true)

	if err != nil {
		log.Error("Failed to creaet blockchain", "err", err)
		return nil, nil, "", err
	}

	config := testPlsConfig
	chainConfig := params.PlasmaChainConfig

	rootchainAddress, rootchainContract, err := deployRootChain(blockchain.Genesis())

	if err != nil {
		log.Error("Failed to deploy rootchain contract", "err", err)
		return nil, nil, "", err
	}

	config.RootChainContract = rootchainAddress

	d, ks := tmpKeyStore()
	if account, err = ks.ImportECDSA(operatorKey, ""); err != nil {
		log.Error("Failed to import operator account", "err", err)
	}

	if err = ks.Unlock(account, ""); err != nil {
		log.Error("Failed to unlock operator account", "err", err)
	}
	config.Operator = account

	// configure account manager with temporary keystore backend
	backends := []accounts.Backend{
		ks,
	}
	accManager := accounts.NewManager(backends...)

	pls := &Plasma{
		config:         config,
		chainDb:        db,
		chainConfig:    chainConfig,
		eventMux:       new(event.TypeMux),
		accountManager: accManager,
		blockchain:     blockchain,
		engine:         engine,
		shutdownChan:   make(chan bool),
		networkID:      config.NetworkId,
		gasPrice:       config.MinerGasPrice,
		etherbase:      config.Etherbase,
		bloomRequests:  make(chan chan *bloombits.Retrieval),
		bloomIndexer:   NewBloomIndexer(db, params.BloomBitsBlocks, params.BloomConfirms),
	}
	pls.bloomIndexer.Start(pls.blockchain)
	pls.txPool = core.NewTxPool(config.TxPool, pls.chainConfig, pls.blockchain)

	if pls.protocolManager, err = NewProtocolManager(pls.chainConfig, config.SyncMode, config.NetworkId, pls.eventMux, pls.txPool, pls.engine, pls.blockchain, db, config.Whitelist); err != nil {
		return nil, nil, d, err
	}

	epochEnv := miner.NewEpochEnvironment()
	pls.miner = miner.New(pls, pls.chainConfig, pls.EventMux(), pls.engine, epochEnv, db, config.MinerRecommit, config.MinerGasFloor, config.MinerGasCeil, pls.isLocalBlock)
	pls.miner.SetExtra(makeExtraData(config.MinerExtraData))
	pls.APIBackend = &PlsAPIBackend{pls, nil}
	gpoParams := config.GPO
	if gpoParams.Default == nil {
		gpoParams.Default = config.MinerGasPrice
	}
	pls.APIBackend.gpo = gasprice.NewOracle(pls.APIBackend, gpoParams)
	// Dial rootchain provider
	rootchainBackend, err := ethclient.Dial(config.RootChainURL)
	if err != nil {
		return nil, nil, d, err
	}
	log.Info("Rootchain provider connected", "url", config.RootChainURL)

	if err != nil {
		return nil, nil, d, err
	}

	stopFn := func() { pls.Stop() }

	if pls.rootchainManager, err = NewRootChainManager(
		config,
		stopFn,
		pls.txPool,
		pls.blockchain,
		rootchainBackend,
		rootchainContract,
		pls.eventMux,
		pls.accountManager,
		pls.miner,
		epochEnv,
	); err != nil {
		return nil, nil, d, err
	}

	handler := rpc.NewServer()
	apis := pls.APIs()

	for _, api := range apis {
		if api.Service == nil || api.Namespace != "eth" {
			log.Debug("InProc skipped to register service", "service", api.Service, "namespace", api.Namespace)
			continue
		}

		if err := handler.RegisterName(api.Namespace, api.Service); err != nil {
			return nil, nil, d, err
		}
		log.Debug("InProc registered", "service", api.Service, "namespace", api.Namespace)
	}

	return pls, handler, d, nil
}

func deployTokenContracts(t *testing.T) (*token.RequestableSimpleToken, *token.RequestableSimpleToken, common.Address, common.Address) {
	opt := makeTxOpt(operatorKey, 0, nil, nil)

	tokenAddrInRootChain, _, tokenInRootChain, err := token.DeployRequestableSimpleToken(
		opt,
		ethClient,
	)
	if err != nil {
		t.Fatal("Failed to deploy token contract in root chain", "err", err)
	}
	log.Info("Token deployed in root chain", "address", tokenAddrInRootChain)

	tokenAddrInChildChain, _, tokenInChildChain, err := token.DeployRequestableSimpleToken(
		opt,
		plsClient,
	)
	if err != nil {
		t.Fatal("Failed to deploy token contract in child chain", "err", err)
	}
	log.Info("Token deployed in child chain", "address", tokenAddrInChildChain)
	operatorNonce += 1

	return tokenInRootChain, tokenInChildChain, tokenAddrInRootChain, tokenAddrInChildChain
}

func makeManager() (*RootChainManager, func(), error) {
	db, blockchain, _ := newCanonical(0, true)
	contractAddress, rootchainContract, err := deployRootChain(blockchain.Genesis())
	if err != nil {
		return nil, func() {}, err
	}
	wait(3)
	log.Info("Contract deployed at", "address", contractAddress)

	testPlsConfig.RootChainContract = contractAddress

	txPool := newTxPool(blockchain)
	minerBackend := &testPlsBackend{
		acm:        nil,
		blockchain: blockchain,
		txPool:     txPool,
		db:         db,
	}

	mux := new(event.TypeMux)
	epochEnv := miner.NewEpochEnvironment()
	miner := miner.New(minerBackend, params.PlasmaChainConfig, mux, engine, epochEnv, db, testPlsConfig.MinerRecommit, testPlsConfig.MinerGasFloor, testPlsConfig.MinerGasCeil, nil)

	var rcm *RootChainManager

	stopFn := func() {
		blockchain.Stop()
		txPool.Stop()
		miner.Stop()
		mux.Stop()
		rcm.Stop()
	}
	rcm, err = NewRootChainManager(
		testPlsConfig,
		stopFn,
		txPool,
		blockchain,
		ethClient,
		rootchainContract,
		mux,
		nil,
		miner,
		epochEnv,
	)

	if err != nil {
		return nil, func() {}, err
	}
	// TODO (aiden): there's no need to start miner in here, it starts when rcm connect to root chain contract by reading 1st NRE.
	//go Miner.Start(operator, &miner.NRE)
	return rcm, stopFn, nil
}

func makeTxOpt(key *ecdsa.PrivateKey, gasLimit uint64, gasPrice, value *big.Int) *bind.TransactOpts {
	opt := bind.NewKeyedTransactor(key)
	opt.GasLimit = defaultGasLimit
	opt.GasPrice = defaultGasPrice
	opt.Value = defaultValue

	if gasLimit != 0 {
		opt.GasLimit = gasLimit
	}

	if gasPrice != nil {
		opt.GasPrice = gasPrice
	}

	if value != nil {
		opt.Value = value
	}

	return opt
}

func ether(v float64) *big.Int {
	f := new(big.Float).Mul(big.NewFloat(v), big.NewFloat(1e18))
	out, _ := f.Int(nil)
	return out
}

func wait(t time.Duration) {
	timer := time.NewTimer(t * time.Second)
	<-timer.C
}

// TODO: any user sends tx
func makeSampleTx(rcm *RootChainManager) error {
	pool := rcm.txPool
	nonce := operatorNonce
	operatorNonce += 1

	// self transfer
	var err error

	tx := types.NewTransaction(nonce, operator, nil, 21000, nil, []byte{})

	signer := types.NewEIP155Signer(params.PlasmaChainConfig.ChainID)

	tx, err = types.SignTx(tx, signer, operatorKey)
	if err != nil {
		log.Error("Failed to sign sample tx", "err", err)
		return err
	}

	if err = pool.AddLocal(tx); err != nil {
		log.Error("Failed to insert sample tx to tx pool", "err", err)

		return err
	}

	return nil
}

func checkBlock(pls *Plasma, pbMinedEvents *event.TypeMuxSubscription, pbSubmitedEvents chan *rootchain.RootChainBlockSubmitted, expectedIsRequest bool, expectedFork, expectedBlockNumber int64) error {
	// TODO: delete below line after genesis.Difficulty is set 0
	expectedFork += 1

	outC := make(chan struct{})
	errC := make(chan error)
	defer close(outC)
	defer close(errC)

	timer := time.NewTimer(4 * time.Second)
	defer timer.Stop()

	go func() {
		<-timer.C
		if timer.Stop() {
			errC <- errors.New("Out of time")
		}
	}()

	go func() {
		outC2 := make(chan struct{})
		defer close(outC2)
		// use goroutine to read both events
		var blockInfo core.NewMinedBlockEvent
		go func() {
			e := <-pbMinedEvents.Chan()
			blockInfo = e.Data.(core.NewMinedBlockEvent)
			outC2 <- struct{}{}
		}()

		go func() {
			<-pbSubmitedEvents
			outC2 <- struct{}{}
		}()

		<-outC2
		<-outC2

		block := blockInfo.Block

		log.Warn("Check Block Number", "expectedBlockNumber", expectedBlockNumber, "minedBlockNumber", block.NumberU64(), "forkNumber", block.Difficulty().Uint64())

		// check block number.
		if expectedBlockNumber != block.Number().Int64() {
			errC <- errors.New(fmt.Sprintf("Expected block number: %d, actual block %d", expectedBlockNumber, block.Number().Int64()))
			return
		}

		// check fork number
		if expectedFork != block.Difficulty().Int64() {
			errC <- errors.New(fmt.Sprintf("Block Expected ForkNumber: %d, Actual ForkNumber %d", expectedFork, block.Difficulty().Int64()))
			return
		}

		// check isRequest.
		if block.IsRequest() != expectedIsRequest {
			log.Error("txs length check", "length", len(block.Transactions()))

			tx, _ := block.Transactions()[0].AsMessage(types.HomesteadSigner{})
			log.Error("tx sender address", "sender", tx.From())
			errC <- errors.New(fmt.Sprintf("Expected isRequest: %t, Actual isRequest %t", expectedIsRequest, block.IsRequest()))
			return
		}

		pb, _ := pls.rootchainManager.getBlock(big.NewInt(int64(pls.rootchainManager.state.currentFork)), block.Number())

		if pb.Timestamp == 0 {
			log.Debug("Submitted plasma block", "pb", pb)
			log.Debug("Mined plasma block", "b", block)
			errC <- errors.New("Plasma block is not submitted yet.")
			return
		}

		if pb.IsRequest != block.IsRequest() {
			errC <- errors.New(fmt.Sprintf("Block Expected isRequest: %t, Actual isRequest %t", pb.IsRequest, block.IsRequest()))
			return
		}

		pbStateRoot := pb.StatesRoot[:]
		bStateRoot := block.Header().Root.Bytes()
		if bytes.Compare(pbStateRoot, bStateRoot) != 0 {
			errC <- errors.New(fmt.Sprintf("Block Expected stateRoot: %s, Actual stateRoot: %s", pbStateRoot, bStateRoot))
			return
		}

		pbTxRoot := pb.TransactionsRoot[:]
		bTxRoot := block.Header().TxHash.Bytes()
		if bytes.Compare(pbTxRoot, bTxRoot) != 0 {
			errC <- errors.New(fmt.Sprintf("Block Expected txRoot: %s, Actual txRoot: %s", pbTxRoot, bTxRoot))
			return
		}

		pbReceiptsRoot := pb.ReceiptsRoot[:]
		bReceiptsRoot := block.Header().ReceiptHash.Bytes()
		if bytes.Compare(pbReceiptsRoot, bReceiptsRoot) != 0 {
			errC <- errors.New(fmt.Sprintf("Block Expected receiptsRoot: %s, Actual receiptsRoot: %s", pbReceiptsRoot, bReceiptsRoot))
			return
		}
		log.Debug("Check block finished")
		outC <- struct{}{}
	}()

	select {
	case <-outC:
		return nil
	case err := <-errC:
		return err
	}
}

// checkBalance check after = before + diff if offset is nil.
// Otherwise, check -offset < after - (before + diff) < offset
func checkBalance(before, after *big.Int, diff, offset *big.Int, caption string) error {
	// truncate up to 100 ether
	truncate := func(v *big.Int) (*big.Int, *big.Int) {
		v0 := v

		if v.Sign() < 0 {
			v0.Abs(v0)
		}

		_, v1 := new(big.Int).DivMod(v0, ether(100), new(big.Int))

		v1, v2 := new(big.Int).DivMod(v1, ether(1), new(big.Int))
		v2.Div(v2, big.NewInt(1e9)) // remove 9 digits from wei

		if v.Sign() < 0 {
			v1.Neg(v1)
		}
		return v1, v2
	}

	toString := func(q, r *big.Int) string {

		return fmt.Sprintf("%s.%s", q.String(), r.String())
	}

	b := before
	a := after

	if offset == nil {
		if a.Cmp(new(big.Int).Add(b, diff)) != 0 {
			bt := toString(truncate(b))
			at := toString(truncate(a))
			dt := toString(truncate(diff))

			wait(1)
			return errors.New(fmt.Sprintf(caption+"\t : Expected %s (after) == %s (before) + %s (diff), but it isn't", at, bt, dt))
		}
		return nil
	}

	target := new(big.Int).Sub(new(big.Int).Sub(a, b), diff)
	e := new(big.Int).Abs(offset)
	s := new(big.Int).Neg(e)

	// out of range
	if s.Cmp(target) > 0 || target.Cmp(e) > 0 {
		st := toString(truncate(s))
		et := toString(truncate(e))
		targett := toString(truncate(target))

		wait(1)
		return errors.New(fmt.Sprintf(caption+"\t : Expected %s (-offset) < %s (after - before - diff) < %s (+offset), but it isn't", st, targett, et))
	}

	return nil
}

func getETHBalances(addrs []common.Address) []*big.Int {
	balances := make([]*big.Int, len(addrs))

	for i, addr := range addrs {
		// balances[i] would be nil if ethClient.BalanceAt fails
		balances[i], _ = ethClient.BalanceAt(context.Background(), addr, nil)
	}

	return balances
}

func getPETHBalances(addrs []common.Address) []*big.Int {
	balances := make([]*big.Int, len(addrs))

	for i, addr := range addrs {
		// balances[i] would be nil if ethClient.BalanceAt fails
		balances[i], _ = plsClient.BalanceAt(context.Background(), addr, nil)
	}

	return balances
}

func getTokenBalances(addrs []common.Address, tokenContract *token.RequestableSimpleToken) []*big.Int {
	balances := make([]*big.Int, len(addrs))

	for i, addr := range addrs {
		// balances[i] would be nil if ethClient.BalanceAt fails
		balances[i], _ = tokenContract.Balances(baseCallOpt, addr)
	}

	return balances
}<|MERGE_RESOLUTION|>--- conflicted
+++ resolved
@@ -449,11 +449,7 @@
 	if err != nil {
 		t.Fatalf("Failed to map token addresses to RootChain contract: %v", err)
 	}
-<<<<<<< HEAD
 	wait(3)
-=======
-	wait(2)
->>>>>>> 6b7b4a51
 
 	tokenAddr, err := pls.rootchainManager.rootchainContract.RequestableContracts(baseCallOpt, tokenAddrInRootChain)
 	if err != nil {
