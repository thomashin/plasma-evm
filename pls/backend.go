// Copyright 2014 The go-ethereum Authors
// This file is part of the go-ethereum library.
//
// The go-ethereum library is free software: you can redistribute it and/or modify
// it under the terms of the GNU Lesser General Public License as published by
// the Free Software Foundation, either version 3 of the License, or
// (at your option) any later version.
//
// The go-ethereum library is distributed in the hope that it will be useful,
// but WITHOUT ANY WARRANTY; without even the implied warranty of
// MERCHANTABILITY or FITNESS FOR A PARTICULAR PURPOSE. See the
// GNU Lesser General Public License for more details.
//
// You should have received a copy of the GNU Lesser General Public License
// along with the go-ethereum library. If not, see <http://www.gnu.org/licenses/>.

// Package eth implements the Plasma protocol.
package pls

import (
	"errors"
	"fmt"
	"math/big"
	"runtime"
	"sync"
	"sync/atomic"

	"github.com/Onther-Tech/plasma-evm/accounts"
	"github.com/Onther-Tech/plasma-evm/common"
	"github.com/Onther-Tech/plasma-evm/common/hexutil"
	"github.com/Onther-Tech/plasma-evm/consensus"
	"github.com/Onther-Tech/plasma-evm/consensus/clique"
	"github.com/Onther-Tech/plasma-evm/consensus/ethash"
	"github.com/Onther-Tech/plasma-evm/contracts/plasma/contract"
	"github.com/Onther-Tech/plasma-evm/core"
	"github.com/Onther-Tech/plasma-evm/core/bloombits"
	"github.com/Onther-Tech/plasma-evm/core/rawdb"
	"github.com/Onther-Tech/plasma-evm/core/types"
	"github.com/Onther-Tech/plasma-evm/core/vm"
	"github.com/Onther-Tech/plasma-evm/ethclient"
	"github.com/Onther-Tech/plasma-evm/ethdb"
	"github.com/Onther-Tech/plasma-evm/event"
	"github.com/Onther-Tech/plasma-evm/internal/plsapi"
	"github.com/Onther-Tech/plasma-evm/log"
	"github.com/Onther-Tech/plasma-evm/miner"
	"github.com/Onther-Tech/plasma-evm/node"
	"github.com/Onther-Tech/plasma-evm/p2p"
	"github.com/Onther-Tech/plasma-evm/params"
	"github.com/Onther-Tech/plasma-evm/pls/downloader"
	"github.com/Onther-Tech/plasma-evm/pls/filters"
	"github.com/Onther-Tech/plasma-evm/pls/gasprice"
	"github.com/Onther-Tech/plasma-evm/rlp"
	"github.com/Onther-Tech/plasma-evm/rpc"
)

type LesServer interface {
	Start(srvr *p2p.Server)
	Stop()
	Protocols() []p2p.Protocol
	SetBloomBitsIndexer(bbIndexer *core.ChainIndexer)
}

// Plasma implements the Plasma full node service.
type Plasma struct {
	config      *Config
	chainConfig *params.ChainConfig

	// Channel for shutting down the service
	shutdownChan chan bool // Channel for shutting down the Plasma

	// Handlers
	txPool           *core.TxPool
	blockchain       *core.BlockChain
	protocolManager  *ProtocolManager
	lesServer        LesServer
	rootchainManager *RootChainManager

	// DB interfaces
	chainDb ethdb.Database // Block chain database

	eventMux       *event.TypeMux
	engine         consensus.Engine
	accountManager *accounts.Manager

	bloomRequests chan chan *bloombits.Retrieval // Channel receiving bloom data retrieval requests
	bloomIndexer  *core.ChainIndexer             // Bloom indexer operating during block imports

	APIBackend *PlsAPIBackend

	miner     *miner.Miner
	gasPrice  *big.Int
	etherbase common.Address

	networkID     uint64
	netRPCService *plsapi.PublicNetAPI

	lock sync.RWMutex // Protects the variadic fields (e.g. gas price and etherbase)
}

func (s *Plasma) AddLesServer(ls LesServer) {
	s.lesServer = ls
	ls.SetBloomBitsIndexer(s.bloomIndexer)
}

// New creates a new Plasma object (including the
// initialisation of the common Plasma object)
func New(ctx *node.ServiceContext, config *Config) (*Plasma, error) {
	// Ensure configuration values are compatible and sane
	if config.SyncMode == downloader.LightSync {
		return nil, errors.New("can't run eth.Ethereum in light sync mode, use les.LightEthereum")
	}
	if !config.SyncMode.IsValid() {
		return nil, fmt.Errorf("invalid sync mode %d", config.SyncMode)
	}
	if config.MinerGasPrice == nil || config.MinerGasPrice.Cmp(common.Big0) <= 0 {
		log.Warn("Sanitizing invalid miner gas price", "provided", config.MinerGasPrice, "updated", DefaultConfig.MinerGasPrice)
		config.MinerGasPrice = new(big.Int).Set(DefaultConfig.MinerGasPrice)
	}
	// Assemble the Plasma object
	chainDb, err := CreateDB(ctx, config, "chaindata")
	if err != nil {
		return nil, err
	}
	chainConfig, genesisHash, genesisErr := core.SetupGenesisBlock(chainDb, config.Genesis)
	if _, ok := genesisErr.(*params.ConfigCompatError); genesisErr != nil && !ok {
		return nil, genesisErr
	}
	log.Info("Initialised chain configuration", "config", chainConfig)

	pls := &Plasma{
		config:         config,
		chainDb:        chainDb,
		chainConfig:    chainConfig,
		eventMux:       ctx.EventMux,
		accountManager: ctx.AccountManager,
		engine:         CreateConsensusEngine(ctx, chainConfig, &config.Ethash, config.MinerNotify, config.MinerNoverify, chainDb),
		shutdownChan:   make(chan bool),
		networkID:      config.NetworkId,
		gasPrice:       config.MinerGasPrice,
		etherbase:      config.Etherbase,
		bloomRequests:  make(chan chan *bloombits.Retrieval),
		bloomIndexer:   NewBloomIndexer(chainDb, params.BloomBitsBlocks, params.BloomConfirms),
	}

	log.Info("Initialising Plasma protocol", "versions", ProtocolVersions, "network", config.NetworkId)

	if !config.SkipBcVersionCheck {
		bcVersion := rawdb.ReadDatabaseVersion(chainDb)
		if bcVersion != core.BlockChainVersion && bcVersion != 0 {
			return nil, fmt.Errorf("Blockchain DB version mismatch (%d / %d).\n", bcVersion, core.BlockChainVersion)
		}
		rawdb.WriteDatabaseVersion(chainDb, core.BlockChainVersion)
	}
	var (
		vmConfig    = vm.Config{EnablePreimageRecording: config.EnablePreimageRecording}
		cacheConfig = &core.CacheConfig{Disabled: config.NoPruning, TrieNodeLimit: config.TrieCache, TrieTimeLimit: config.TrieTimeout}
	)
	pls.blockchain, err = core.NewBlockChain(chainDb, cacheConfig, pls.chainConfig, pls.engine, vmConfig)
	if err != nil {
		return nil, err
	}
	// Rewind the chain in case of an incompatible config upgrade.
	if compat, ok := genesisErr.(*params.ConfigCompatError); ok {
		log.Warn("Rewinding chain to upgrade configuration", "err", compat)
		pls.blockchain.SetHead(compat.RewindTo)
		rawdb.WriteChainConfig(chainDb, genesisHash, chainConfig)
	}
	pls.bloomIndexer.Start(pls.blockchain)

	if config.TxPool.Journal != "" {
		config.TxPool.Journal = ctx.ResolvePath(config.TxPool.Journal)
	}
	pls.txPool = core.NewTxPool(config.TxPool, pls.chainConfig, pls.blockchain)

	if pls.protocolManager, err = NewProtocolManager(pls.chainConfig, config.SyncMode, config.NetworkId, pls.eventMux, pls.txPool, pls.engine, pls.blockchain, chainDb); err != nil {
		return nil, err
	}

	pls.miner = miner.New(pls, pls.chainConfig, pls.EventMux(), pls.engine, config.MinerRecommit, config.MinerGasFloor, config.MinerGasCeil)
	pls.miner.SetExtra(makeExtraData(config.MinerExtraData))

	pls.APIBackend = &PlsAPIBackend{pls, nil}
	gpoParams := config.GPO
	if gpoParams.Default == nil {
		gpoParams.Default = config.MinerGasPrice
	}
	pls.APIBackend.gpo = gasprice.NewOracle(pls.APIBackend, gpoParams)

	// Dial rootchain provider
	rootchainBackend, err := ethclient.Dial(config.RootChainURL)
	if err != nil {
		return nil, err
	}
	log.Info("Rootchain provider connected", "url", config.RootChainURL)

	// Instantiate RootChain contract
	rootchainContract, err := contract.NewRootChain(config.RootChainContract, rootchainBackend)
	if err != nil {
		return nil, err
	}

	stopFn := func() { pls.Stop() }

	pls.rootchainManager = NewRootChainManager(
		config,
		stopFn,
		pls.txPool,
		pls.blockchain,
		rootchainBackend,
		rootchainContract,
		pls.eventMux,
		pls.accountManager,
		pls.miner,
	)
	return pls, nil
}

func makeExtraData(extra []byte) []byte {
	if len(extra) == 0 {
		// create default extradata
		extra, _ = rlp.EncodeToBytes([]interface{}{
			uint(params.VersionMajor<<16 | params.VersionMinor<<8 | params.VersionPatch),
			"geth",
			runtime.Version(),
			runtime.GOOS,
		})
	}
	if uint64(len(extra)) > params.MaximumExtraDataSize {
		log.Warn("Miner extra data exceed limit", "extra", hexutil.Bytes(extra), "limit", params.MaximumExtraDataSize)
		extra = nil
	}
	return extra
}

// CreateDB creates the chain database.
func CreateDB(ctx *node.ServiceContext, config *Config, name string) (ethdb.Database, error) {
	db, err := ctx.OpenDatabase(name, config.DatabaseCache, config.DatabaseHandles)
	if err != nil {
		return nil, err
	}
	if db, ok := db.(*ethdb.LDBDatabase); ok {
		db.Meter("eth/db/chaindata/")
	}
	return db, nil
}

// CreateConsensusEngine creates the required type of consensus engine instance for an Plasma service
func CreateConsensusEngine(ctx *node.ServiceContext, chainConfig *params.ChainConfig, config *ethash.Config, notify []string, noverify bool, db ethdb.Database) consensus.Engine {
	// If proof-of-authority is requested, set it up
	if chainConfig.Clique != nil {
		return clique.New(chainConfig.Clique, db)
	}
	// Otherwise assume proof-of-work
	switch config.PowMode {
	case ethash.ModeFake:
		log.Warn("Ethash used in fake mode")
		return ethash.NewFaker()
	case ethash.ModeTest:
		log.Warn("Ethash used in test mode")
		return ethash.NewTester(nil, noverify)
	case ethash.ModeShared:
		log.Warn("Ethash used in shared mode")
		return ethash.NewShared()
	default:
		engine := ethash.New(ethash.Config{
			CacheDir:       ctx.ResolvePath(config.CacheDir),
			CachesInMem:    config.CachesInMem,
			CachesOnDisk:   config.CachesOnDisk,
			DatasetDir:     config.DatasetDir,
			DatasetsInMem:  config.DatasetsInMem,
			DatasetsOnDisk: config.DatasetsOnDisk,
		}, notify, noverify)
		engine.SetThreads(-1) // Disable CPU mining
		return engine
	}
}

// APIs return the collection of RPC services the ethereum package offers.
// NOTE, some of these services probably need to be moved to somewhere else.
func (s *Plasma) APIs() []rpc.API {
	apis := plsapi.GetAPIs(s.APIBackend)

	// Append any APIs exposed explicitly by the consensus engine
	apis = append(apis, s.engine.APIs(s.BlockChain())...)

	// Append all the local APIs and return
	return append(apis, []rpc.API{
		{
			Namespace: "pls",
			Version:   "1.0",
			Service:   NewPublicPlasmaAPI(s),
			Public:    true,
		}, {
			Namespace: "pls",
			Version:   "1.0",
			Service:   NewPublicMinerAPI(s),
			Public:    true,
		}, {
			Namespace: "pls",
			Version:   "1.0",
			Service:   downloader.NewPublicDownloaderAPI(s.protocolManager.downloader, s.eventMux),
			Public:    true,
		}, {
			Namespace: "miner",
			Version:   "1.0",
			Service:   NewPrivateMinerAPI(s),
			Public:    false,
		}, {
			Namespace: "pls",
			Version:   "1.0",
			Service:   filters.NewPublicFilterAPI(s.APIBackend, false),
			Public:    true,
		}, {
			Namespace: "admin",
			Version:   "1.0",
			Service:   NewPrivateAdminAPI(s),
		}, {
			Namespace: "debug",
			Version:   "1.0",
			Service:   NewPublicDebugAPI(s),
			Public:    true,
		}, {
			Namespace: "debug",
			Version:   "1.0",
			Service:   NewPrivateDebugAPI(s.chainConfig, s),
		}, {
			Namespace: "net",
			Version:   "1.0",
			Service:   s.netRPCService,
			Public:    true,
		},
	}...)
}

func (s *Plasma) ResetWithGenesisBlock(gb *types.Block) {
	s.blockchain.ResetWithGenesisBlock(gb)
}

func (s *Plasma) Etherbase() (eb common.Address, err error) {
	s.lock.RLock()
	etherbase := s.etherbase
	s.lock.RUnlock()

	if etherbase != (common.Address{}) {
		return etherbase, nil
	}
	if wallets := s.AccountManager().Wallets(); len(wallets) > 0 {
		if accounts := wallets[0].Accounts(); len(accounts) > 0 {
			etherbase := accounts[0].Address

			s.lock.Lock()
			s.etherbase = etherbase
			s.lock.Unlock()

			log.Info("Etherbase automatically configured", "address", etherbase)
			return etherbase, nil
		}
	}
	return common.Address{}, fmt.Errorf("etherbase must be explicitly specified")
}

// SetEtherbase sets the mining reward address.
func (s *Plasma) SetEtherbase(etherbase common.Address) {
	s.lock.Lock()
	s.etherbase = etherbase
	s.lock.Unlock()

	s.miner.SetEtherbase(etherbase)
}

// StartMining starts the miner with the given number of CPU threads. If mining
// is already running, this method adjust the number of threads allowed to use
// and updates the minimum price required by the transaction pool.
func (s *Plasma) StartMining(threads int) error {
	// Update the thread count within the consensus engine
	type threaded interface {
		SetThreads(threads int)
	}
	if th, ok := s.engine.(threaded); ok {
		log.Info("Updated mining threads", "threads", threads)
		if threads == 0 {
			threads = -1 // Disable the miner from within
		}
		th.SetThreads(threads)
	}
	// If the miner was not running, initialize it
	if !s.IsMining() {
		// Propagate the initial price point to the transaction pool
		s.lock.RLock()
		price := s.gasPrice
		s.lock.RUnlock()
		s.txPool.SetGasPrice(price)

		// Configure the local mining addess
		eb, err := s.Etherbase()
		if err != nil {
			log.Error("Cannot start mining without etherbase", "err", err)
			return fmt.Errorf("etherbase missing: %v", err)
		}
		if clique, ok := s.engine.(*clique.Clique); ok {
			wallet, err := s.accountManager.Find(accounts.Account{Address: eb})
			if wallet == nil || err != nil {
				log.Error("Etherbase account unavailable locally", "err", err)
				return fmt.Errorf("signer missing: %v", err)
			}
			clique.Authorize(eb, wallet.SignHash)
		}
		// If mining is started, we can disable the transaction rejection mechanism
		// introduced to speed sync times.
		atomic.StoreUint32(&s.protocolManager.acceptTxs, 1)

		go s.miner.Start(eb)
	}
	return nil
}

// StopMining terminates the miner, both at the consensus engine level as well as
// at the block creation level.
func (s *Plasma) StopMining() {
	// Update the thread count within the consensus engine
	type threaded interface {
		SetThreads(threads int)
	}
	if th, ok := s.engine.(threaded); ok {
		th.SetThreads(-1)
	}
	// Stop the block creating itself
	s.miner.Stop()
}

func (s *Plasma) IsMining() bool      { return s.miner.Mining() }
func (s *Plasma) Miner() *miner.Miner { return s.miner }

func (s *Plasma) AccountManager() *accounts.Manager  { return s.accountManager }
func (s *Plasma) BlockChain() *core.BlockChain       { return s.blockchain }
func (s *Plasma) TxPool() *core.TxPool               { return s.txPool }
func (s *Plasma) EventMux() *event.TypeMux           { return s.eventMux }
func (s *Plasma) Engine() consensus.Engine           { return s.engine }
func (s *Plasma) ChainDb() ethdb.Database            { return s.chainDb }
func (s *Plasma) IsListening() bool                  { return true } // Always listening
func (s *Plasma) EthVersion() int                    { return int(s.protocolManager.SubProtocols[0].Version) }
func (s *Plasma) NetVersion() uint64                 { return s.networkID }
func (s *Plasma) Downloader() *downloader.Downloader { return s.protocolManager.downloader }

// Protocols implements node.Service, returning all the currently configured
// network protocols to start.
func (s *Plasma) Protocols() []p2p.Protocol {
	if s.lesServer == nil {
		return s.protocolManager.SubProtocols
	}
	return append(s.protocolManager.SubProtocols, s.lesServer.Protocols()...)
}

// Start implements node.Service, starting all internal goroutines needed by the
// Plasma protocol implementation.
func (s *Plasma) Start(srvr *p2p.Server) error {
	// Start the bloom bits servicing goroutines
	s.startBloomHandlers(params.BloomBitsBlocks)

	// Start the RPC service
	s.netRPCService = plsapi.NewPublicNetAPI(srvr, s.NetVersion())

	// Figure out a max peers count based on the server limits
	maxPeers := srvr.MaxPeers
	if s.config.LightServ > 0 {
		if s.config.LightPeers >= srvr.MaxPeers {
			return fmt.Errorf("invalid peer config: light peer count (%d) >= total peer count (%d)", s.config.LightPeers, srvr.MaxPeers)
		}
		maxPeers -= s.config.LightPeers
	}
	// Start the networking layer and the light server if requested
	s.protocolManager.Start(maxPeers)
	if s.lesServer != nil {
		s.lesServer.Start(srvr)
	}
<<<<<<< HEAD
	if err := s.rootchainManager.Start(); err != nil {
		return err
	}

=======

	s.StartMining(runtime.NumCPU())
>>>>>>> 220d6e0c
	return nil
}

// Stop implements node.Service, terminating all internal goroutines used by the
// Plasma protocol.
func (s *Plasma) Stop() error {
	s.bloomIndexer.Close()
	s.blockchain.Stop()
	s.engine.Close()
	s.protocolManager.Stop()
	if s.lesServer != nil {
		s.lesServer.Stop()
	}
	s.txPool.Stop()
	s.miner.Stop()
	s.eventMux.Stop()

	s.chainDb.Close()
	s.rootchainManager.Stop()
	close(s.shutdownChan)
	return nil
}<|MERGE_RESOLUTION|>--- conflicted
+++ resolved
@@ -473,15 +473,12 @@
 	if s.lesServer != nil {
 		s.lesServer.Start(srvr)
 	}
-<<<<<<< HEAD
+
 	if err := s.rootchainManager.Start(); err != nil {
 		return err
 	}
-
-=======
-
 	s.StartMining(runtime.NumCPU())
->>>>>>> 220d6e0c
+
 	return nil
 }
 
