--- conflicted
+++ resolved
@@ -35,29 +35,16 @@
 	"runtime"
 	"strings"
 
-<<<<<<< HEAD
+	"github.com/Onther-Tech/plasma-evm/accounts/keystore"
 	"github.com/Onther-Tech/plasma-evm/cmd/utils"
 	"github.com/Onther-Tech/plasma-evm/common"
+	"github.com/Onther-Tech/plasma-evm/console"
 	"github.com/Onther-Tech/plasma-evm/crypto"
 	"github.com/Onther-Tech/plasma-evm/log"
 	"github.com/Onther-Tech/plasma-evm/node"
 	"github.com/Onther-Tech/plasma-evm/rpc"
 	"github.com/Onther-Tech/plasma-evm/signer/core"
 	"github.com/Onther-Tech/plasma-evm/signer/rules"
-	"github.com/Onther-Tech/plasma-evm/signer/storage"
-=======
-	"github.com/ethereum/go-ethereum/accounts/keystore"
-	"github.com/ethereum/go-ethereum/cmd/utils"
-	"github.com/ethereum/go-ethereum/common"
-	"github.com/ethereum/go-ethereum/console"
-	"github.com/ethereum/go-ethereum/crypto"
-	"github.com/ethereum/go-ethereum/log"
-	"github.com/ethereum/go-ethereum/node"
-	"github.com/ethereum/go-ethereum/rpc"
-	"github.com/ethereum/go-ethereum/signer/core"
-	"github.com/ethereum/go-ethereum/signer/rules"
-	"github.com/ethereum/go-ethereum/signer/storage"
->>>>>>> 24d727b6
 	"gopkg.in/urfave/cli.v1"
 )
 
@@ -68,13 +55,13 @@
 const InternalAPIVersion = "3.0.0"
 
 const legalWarning = `
-WARNING! 
+WARNING!
 
 Clef is alpha software, and not yet publically released. This software has _not_ been audited, and there
 are no guarantees about the workings of this software. It may contain severe flaws. You should not use this software
-unless you agree to take full responsibility for doing so, and know what you are doing. 
-
-TLDR; THIS IS NOT PRODUCTION-READY SOFTWARE! 
+unless you agree to take full responsibility for doing so, and know what you are doing.
+
+TLDR; THIS IS NOT PRODUCTION-READY SOFTWARE!
 
 `
 
@@ -148,7 +135,7 @@
 			configdirFlag,
 		},
 		Description: `
-The init command generates a master seed which Clef can use to store credentials and data needed for 
+The init command generates a master seed which Clef can use to store credentials and data needed for
 the rule-engine to work.`,
 	}
 	attestCommand = cli.Command{
@@ -162,10 +149,10 @@
 			signerSecretFlag,
 		},
 		Description: `
-The attest command stores the sha256 of the rule.js-file that you want to use for automatic processing of 
-incoming requests. 
-
-Whenever you make an edit to the rule file, you need to use attestation to tell 
+The attest command stores the sha256 of the rule.js-file that you want to use for automatic processing of
+incoming requests.
+
+Whenever you make an edit to the rule file, you need to use attestation to tell
 Clef that the file is 'safe' to execute.`,
 	}
 
@@ -180,7 +167,7 @@
 			signerSecretFlag,
 		},
 		Description: `
-		The setpw command stores a password for a given address (keyfile). If you enter a blank passphrase, it will 
+		The setpw command stores a password for a given address (keyfile). If you enter a blank passphrase, it will
 remove any stored credential for that address (keyfile)
 `,
 	}
@@ -270,12 +257,12 @@
 	}
 	fmt.Printf("A master seed has been generated into %s\n", location)
 	fmt.Printf(`
-This is required to be able to store credentials, such as : 
+This is required to be able to store credentials, such as :
 * Passwords for keystores (used by rule engine)
 * Storage for javascript rules
 * Hash of rule-file
 
-You should treat that file with utmost secrecy, and make a backup of it. 
+You should treat that file with utmost secrecy, and make a backup of it.
 NOTE: This file does not contain your accounts. Those need to be backed up separately!
 
 `)
