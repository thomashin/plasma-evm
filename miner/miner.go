// Copyright 2014 The go-ethereum Authors
// This file is part of the go-ethereum library.
//
// The go-ethereum library is free software: you can redistribute it and/or modify
// it under the terms of the GNU Lesser General Public License as published by
// the Free Software Foundation, either version 3 of the License, or
// (at your option) any later version.
//
// The go-ethereum library is distributed in the hope that it will be useful,
// but WITHOUT ANY WARRANTY; without even the implied warranty of
// MERCHANTABILITY or FITNESS FOR A PARTICULAR PURPOSE. See the
// GNU Lesser General Public License for more details.
//
// You should have received a copy of the GNU Lesser General Public License
// along with the go-ethereum library. If not, see <http://www.gnu.org/licenses/>.

// Package miner implements Plasma block creation and mining.
package miner

import (
	"fmt"
	"sync"
	"sync/atomic"
	"time"

	"github.com/Onther-Tech/plasma-evm/common"
	"github.com/Onther-Tech/plasma-evm/consensus"
	"github.com/Onther-Tech/plasma-evm/core"
	"github.com/Onther-Tech/plasma-evm/core/state"
	"github.com/Onther-Tech/plasma-evm/core/types"
	"github.com/Onther-Tech/plasma-evm/event"
	"github.com/Onther-Tech/plasma-evm/log"
	"github.com/Onther-Tech/plasma-evm/params"
	"github.com/Onther-Tech/plasma-evm/pls/downloader"
	"math/big"
)

// Backend wraps all methods required for mining.
type Backend interface {
	BlockChain() *core.BlockChain
	TxPool() *core.TxPool
}

// Miner creates blocks and searches for proof-of-work values.
type Miner struct {
	mux      *event.TypeMux
	worker   *worker
	coinbase common.Address
	pls      Backend
	engine   consensus.Engine
	exitCh   chan struct{}

	canStart    int32 // can start indicates whether we can start the mining operation
	shouldStart int32 // should start indicates whether we should start after sync

	env *EpochEnvironment

	lock sync.Mutex
}

<<<<<<< HEAD
func New(pls Backend, config *params.ChainConfig, mux *event.TypeMux, engine consensus.Engine, env *EpochEnvironment, recommit time.Duration, gasFloor, gasCeil uint64) *Miner {
=======
func New(eth Backend, config *params.ChainConfig, mux *event.TypeMux, engine consensus.Engine, recommit time.Duration, gasFloor, gasCeil uint64, isLocalBlock func(block *types.Block) bool) *Miner {
>>>>>>> 24d727b6
	miner := &Miner{
		pls:      pls,
		mux:      mux,
		engine:   engine,
		env:      env,
		exitCh:   make(chan struct{}),
<<<<<<< HEAD
		worker:   newWorker(config, engine, pls, env, mux, recommit, gasFloor, gasCeil),
		canStart: 2,
=======
		worker:   newWorker(config, engine, eth, mux, recommit, gasFloor, gasCeil, isLocalBlock),
		canStart: 1,
>>>>>>> 24d727b6
	}
	go miner.update()
	go miner.operate()

	return miner
}

func (self *Miner) operate() {
	events := self.mux.Subscribe(core.NewMinedBlockEvent{}, EpochPrepared{})
	defer events.Unsubscribe()

	for {
		select {
		case ev := <-events.Chan():
			if ev == nil {
				return
			}
			switch ev.Data.(type) {
			case core.NewMinedBlockEvent:
				if self.env.Completed == true {
					self.Stop()
					atomic.StoreInt32(&self.canStart, 2)
					switch self.env.IsRequest {
					case true:
						self.env.setNumORBmined(big.NewInt(0))
						log.Info("ORB epoch is completed, Waiting for preparing next epoch")
					case false:
						self.env.setNumNRBmined(big.NewInt(0))
						log.Info("NRB epoch is completed, Waiting for preparing next epoch")
					}
				}
			case EpochPrepared:
				// start mining only when the epoch is prepared
				atomic.StoreInt32(&self.canStart, 1)
				self.env.setCompletedFalse()
				payload := ev.Data.(EpochPrepared).Payload
				switch payload.IsRequest {
				case true:
					self.env.setORBepochLength(big.NewInt(0))
					if payload.EpochIsEmpty == true {
						self.env.setIsRequest(false)
						self.Start(params.Operator)
						log.Info("ORB epoch is empty, NRB epoch is started")
					} else {
						self.env.setIsRequest(true)
						ORBepochLength := new(big.Int).Add(new(big.Int).Sub(payload.EndBlockNumber, payload.StartBlockNumber), big.NewInt(1))
						self.env.setORBepochLength(ORBepochLength)
						self.Start(params.Operator)
						log.Info("ORB epoch is prepared, ORB epoch is started")
					}
				case false:
					self.env.setIsRequest(false)
					self.Start(params.Operator)
					log.Info("NRB epoch is prepared, NRB epoch is started")
				}
			}
		case <-self.exitCh:
			return
		}
	}
}

// update keeps track of the downloader events. Please be aware that this is a one shot type of update loop.
// It's entered once and as soon as `Done` or `Failed` has been broadcasted the events are unregistered and
// the loop is exited. This to prevent a major security vuln where external parties can DOS you with blocks
// and halt your mining operation for as long as the DOS continues.
func (self *Miner) update() {
	events := self.mux.Subscribe(downloader.StartEvent{}, downloader.DoneEvent{}, downloader.FailedEvent{})
	defer events.Unsubscribe()

	for {
		select {
		case ev := <-events.Chan():
			if ev == nil {
				return
			}
			switch ev.Data.(type) {
			case downloader.StartEvent:
				atomic.StoreInt32(&self.canStart, 0)
				if self.Mining() {
					self.Stop()
					atomic.StoreInt32(&self.shouldStart, 1)
					log.Info("Mining aborted due to sync")
				}
			case downloader.DoneEvent, downloader.FailedEvent:
				shouldStart := atomic.LoadInt32(&self.shouldStart) == 1

				atomic.StoreInt32(&self.canStart, 1)
				atomic.StoreInt32(&self.shouldStart, 0)
				if shouldStart {
					self.Start(self.coinbase)
				}
				// stop immediately and ignore all further pending events
				return
			}
		case <-self.exitCh:
			return
		}
	}
}

func (self *Miner) Start(coinbase common.Address) {
	atomic.StoreInt32(&self.shouldStart, 1)
	self.SetEtherbase(coinbase)

	if atomic.LoadInt32(&self.canStart) == 0 {
		log.Info("Network syncing, will start miner afterwards")
		return
	}
	if atomic.LoadInt32(&self.canStart) == 2 {
		log.Info("Preparing epoch, will start miner afterwards")
		return
	}
	self.worker.start()
}

func (self *Miner) Stop() {
	self.worker.stop()
	atomic.StoreInt32(&self.shouldStart, 0)
}

func (self *Miner) Close() {
	self.worker.close()
	close(self.exitCh)
}

func (self *Miner) Mining() bool {
	return self.worker.isRunning()
}

func (self *Miner) HashRate() uint64 {
	if pow, ok := self.engine.(consensus.PoW); ok {
		return uint64(pow.Hashrate())
	}
	return 0
}

func (self *Miner) SetExtra(extra []byte) error {
	if uint64(len(extra)) > params.MaximumExtraDataSize {
		return fmt.Errorf("Extra exceeds max length. %d > %v", len(extra), params.MaximumExtraDataSize)
	}
	self.worker.setExtra(extra)
	return nil
}

// SetRecommitInterval sets the interval for sealing work resubmitting.
func (self *Miner) SetRecommitInterval(interval time.Duration) {
	self.worker.setRecommitInterval(interval)
}

// Pending returns the currently pending block and associated state.
func (self *Miner) Pending() (*types.Block, *state.StateDB) {
	return self.worker.pending()
}

// PendingBlock returns the currently pending block.
//
// Note, to access both the pending block and the pending state
// simultaneously, please use Pending(), as the pending state can
// change between multiple method calls
func (self *Miner) PendingBlock() *types.Block {
	return self.worker.pendingBlock()
}

func (self *Miner) SetEtherbase(addr common.Address) {
	self.coinbase = addr
	self.worker.setEtherbase(addr)
}

func (self *Miner) SetNRBepochLength(NRBepochLength *big.Int) {
	self.env.setNRBepochLength(NRBepochLength)
}

type EpochEnvironment struct {
	IsRequest      bool
	NumNRBmined    *big.Int
	NumORBmined    *big.Int
	NRBepochLength *big.Int
	ORBepochLength *big.Int
	Completed      bool

	lock sync.Mutex
}

func NewEpochEnvironment() *EpochEnvironment {
	return &EpochEnvironment{
		IsRequest:      false,
		NumNRBmined:    big.NewInt(0),
		NumORBmined:    big.NewInt(0),
		NRBepochLength: big.NewInt(0),
		ORBepochLength: big.NewInt(0),
		Completed:      false,
	}
}

func (env *EpochEnvironment) setCompletedTrue() {
	env.lock.Lock()
	defer env.lock.Unlock()
	env.Completed = true
}

func (env *EpochEnvironment) setCompletedFalse() {
	env.lock.Lock()
	defer env.lock.Unlock()
	env.Completed = false
}

func (env *EpochEnvironment) setIsRequest(IsRequest bool) {
	env.lock.Lock()
	defer env.lock.Unlock()
	env.IsRequest = IsRequest
}
func (env *EpochEnvironment) setNumNRBmined(NumNRBmined *big.Int) {
	env.lock.Lock()
	defer env.lock.Unlock()
	env.NumNRBmined = NumNRBmined
}
func (env *EpochEnvironment) setNumORBmined(NumORBmined *big.Int) {
	env.lock.Lock()
	defer env.lock.Unlock()
	env.NumORBmined = NumORBmined
}
func (env *EpochEnvironment) setNRBepochLength(NRBepochLength *big.Int) {
	env.lock.Lock()
	defer env.lock.Unlock()
	env.NRBepochLength = NRBepochLength
}
func (env *EpochEnvironment) setORBepochLength(ORBepochLength *big.Int) {
	env.lock.Lock()
	defer env.lock.Unlock()
	env.ORBepochLength = ORBepochLength
}<|MERGE_RESOLUTION|>--- conflicted
+++ resolved
@@ -58,24 +58,15 @@
 	lock sync.Mutex
 }
 
-<<<<<<< HEAD
-func New(pls Backend, config *params.ChainConfig, mux *event.TypeMux, engine consensus.Engine, env *EpochEnvironment, recommit time.Duration, gasFloor, gasCeil uint64) *Miner {
-=======
-func New(eth Backend, config *params.ChainConfig, mux *event.TypeMux, engine consensus.Engine, recommit time.Duration, gasFloor, gasCeil uint64, isLocalBlock func(block *types.Block) bool) *Miner {
->>>>>>> 24d727b6
+func New(pls Backend, config *params.ChainConfig, mux *event.TypeMux, engine consensus.Engine, env *EpochEnvironment, recommit time.Duration, gasFloor, gasCeil uint64, isLocalBlock func(block *types.Block) bool) *Miner {
 	miner := &Miner{
 		pls:      pls,
 		mux:      mux,
 		engine:   engine,
 		env:      env,
 		exitCh:   make(chan struct{}),
-<<<<<<< HEAD
-		worker:   newWorker(config, engine, pls, env, mux, recommit, gasFloor, gasCeil),
+		worker:   newWorker(config, engine, pls, env, mux, recommit, gasFloor, gasCeil, isLocalBlock),
 		canStart: 2,
-=======
-		worker:   newWorker(config, engine, eth, mux, recommit, gasFloor, gasCeil, isLocalBlock),
-		canStart: 1,
->>>>>>> 24d727b6
 	}
 	go miner.update()
 	go miner.operate()
